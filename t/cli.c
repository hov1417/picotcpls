--- conflicted
+++ resolved
@@ -345,22 +345,13 @@
     ptls_key_exchange_algorithm_t *key_exchanges[128] = {NULL};
     ptls_context_t ctx = {ptls_openssl_random_bytes, &ptls_get_time, key_exchanges, ptls_openssl_cipher_suites};
     ptls_handshake_properties_t hsprop = {{{{NULL}}}};
-<<<<<<< HEAD
     const char *host, *port, *file = NULL, *esni_file = NULL;
-    int is_server = 0, use_early_data = 0, ch;
-=======
-    const char *host, *port, *file = NULL;
     int is_server = 0, use_early_data = 0, request_key_update = 0, ch;
->>>>>>> 1c8daa82
     struct sockaddr_storage sa;
     socklen_t salen;
     int family = 0;
 
-<<<<<<< HEAD
-    while ((ch = getopt(argc, argv, "46aC:c:i:k:nN:es:SE:l:vh")) != -1) {
-=======
-    while ((ch = getopt(argc, argv, "46abC:c:i:k:nN:es:Sl:uvh")) != -1) {
->>>>>>> 1c8daa82
+    while ((ch = getopt(argc, argv, "46abC:c:i:k:nN:es:SE:l:vh")) != -1) {
         switch (ch) {
         case '4':
             family = AF_INET;
