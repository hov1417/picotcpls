--- conflicted
+++ resolved
@@ -410,16 +410,6 @@
     int (*setup_crypto)(ptls_cipher_context_t *ctx, int is_enc, const void *key);
   } ptls_cipher_algorithm_t;
 
-<<<<<<< HEAD
-  /**
-   * AEAD context. AEAD implementations are allowed to stuff data at the end of the struct. The size of the memory allocated for the
-   * struct is governed by ptls_aead_algorithm_t::context_size.
-   */
-  struct st_ptls_aead_context_t {
-    const struct st_ptls_aead_algorithm_t *algo;
-    uint8_t static_iv[PTLS_MAX_IV_SIZE];
-    uint64_t seq;
-=======
 typedef struct st_ptls_aead_supplementary_encryption_t {
     ptls_cipher_context_t *ctx;
     const void *input;
@@ -432,24 +422,18 @@
  */
 typedef struct st_ptls_aead_context_t {
     const struct st_ptls_aead_algorithm_t *algo;
->>>>>>> d5e32519
+    uint64_t seq;
     /* field above this line must not be altered by the crypto binding */
     void (*dispose_crypto)(struct st_ptls_aead_context_t *ctx);
     void (*do_xor_iv)(struct st_ptls_aead_context_t *ctx, const void * bytes, size_t len);
     void (*do_encrypt_init)(struct st_ptls_aead_context_t *ctx, uint64_t seq, const void *aad, size_t aadlen);
     size_t (*do_encrypt_update)(struct st_ptls_aead_context_t *ctx, void *output, const void *input, size_t inlen);
     size_t (*do_encrypt_final)(struct st_ptls_aead_context_t *ctx, void *output);
-<<<<<<< HEAD
-    size_t (*do_decrypt)(struct st_ptls_aead_context_t *ctx, void *output, const void *input, size_t inlen, const void *iv,
-        const void *aad, size_t aadlen);
-  };
-=======
     void (*do_encrypt)(struct st_ptls_aead_context_t *ctx, void *output, const void *input, size_t inlen, uint64_t seq,
                        const void *aad, size_t aadlen, ptls_aead_supplementary_encryption_t *supp);
     size_t (*do_decrypt)(struct st_ptls_aead_context_t *ctx, void *output, const void *input, size_t inlen, uint64_t seq,
                          const void *aad, size_t aadlen);
 } ptls_aead_context_t;
->>>>>>> d5e32519
 
   /**
    * An AEAD cipher.
@@ -495,13 +479,8 @@
     /**
      * callback that sets up the crypto
      */
-<<<<<<< HEAD
-    int (*setup_crypto)(ptls_aead_context_t *ctx, int is_enc, const void *key);
-  } ptls_aead_algorithm_t;
-=======
     int (*setup_crypto)(ptls_aead_context_t *ctx, int is_enc, const void *key, const void *iv);
 } ptls_aead_algorithm_t;
->>>>>>> d5e32519
 
   /**
    *
@@ -1037,7 +1016,6 @@
 #ifdef _WINDOWS
 #pragma warning(pop)
 #endif
-<<<<<<< HEAD
 
   struct st_ptls_traffic_protection_t {
       uint8_t secret[PTLS_MAX_DIGEST_SIZE];
@@ -1083,6 +1061,7 @@
 #define MAX_CLIENT_CIPHERS 32
 
   struct st_ptls_client_hello_t {
+      uint16_t legacy_version;
       const uint8_t *random_bytes;
       ptls_iovec_t legacy_session_id;
       struct {
@@ -1128,7 +1107,9 @@
               size_t count;
           } identities;
           unsigned ke_modes;
-          int early_data_indication;
+          unsigned early_data_indication : 1;
+          unsigned is_last_extension : 1;
+          
       } psk;
       ptls_raw_extension_t unknown_extensions[MAX_UNKNOWN_EXTENSIONS + 1];
       unsigned status_request : 1;
@@ -1347,52 +1328,11 @@
    * encodes a quic varint (maximum length is PTLS_ENCODE_QUICINT_CAPACITY)
    */
   static uint8_t *ptls_encode_quicint(uint8_t *p, uint64_t v);
-=======
+
 #ifdef _WINDOWS
 /* suppress warning C4293: >> shift count negative or too big */
 #pragma warning(disable : 4293)
 #endif
-/**
- * builds a new ptls_iovec_t instance using the supplied parameters
- */
-static ptls_iovec_t ptls_iovec_init(const void *p, size_t len);
-/**
- * initializes a buffer, setting the default destination to the small buffer provided as the argument.
- */
-static void ptls_buffer_init(ptls_buffer_t *buf, void *smallbuf, size_t smallbuf_size);
-/**
- * disposes a buffer, freeing resources allocated by the buffer itself (if any)
- */
-static void ptls_buffer_dispose(ptls_buffer_t *buf);
-/**
- * internal
- */
-void ptls_buffer__release_memory(ptls_buffer_t *buf);
-/**
- * reserves space for additional amount of memory
- */
-int ptls_buffer_reserve(ptls_buffer_t *buf, size_t delta);
-/**
- * internal
- */
-int ptls_buffer__do_pushv(ptls_buffer_t *buf, const void *src, size_t len);
-/**
- * internal
- */
-int ptls_buffer__adjust_quic_blocksize(ptls_buffer_t *buf, size_t body_size);
-/**
- * internal
- */
-int ptls_buffer__adjust_asn1_blocksize(ptls_buffer_t *buf, size_t body_size);
-/**
- * pushes an unsigned bigint
- */
-int ptls_buffer_push_asn1_ubigint(ptls_buffer_t *buf, const void *bignum, size_t size);
-/**
- * encodes a quic varint (maximum length is PTLS_ENCODE_QUICINT_CAPACITY)
- */
-static uint8_t *ptls_encode_quicint(uint8_t *p, uint64_t v);
->>>>>>> d5e32519
 #define PTLS_ENCODE_QUICINT_CAPACITY 8
 
 #define ptls_buffer_pushv(buf, src, len)                                                                                           \
