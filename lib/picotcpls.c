--- conflicted
+++ resolved
@@ -95,13 +95,10 @@
 static int check_con_has_connected(tcpls_t *tcpls, connect_info_t *con, int *res);
 static void compute_client_rtt(connect_info_t *con, struct timeval *timeout,
     struct timeval *t_initial, struct timeval *t_previous);
-<<<<<<< HEAD
 static void shift_buffer(ptls_buffer_t *buf, size_t delta);
 static void send_ack_if_needed(tcpls_t *tcpls, connect_info_t *con);
 static void free_bytes_in_sending_buffer(connect_info_t *con, uint32_t seqnum);
-=======
 static void connection_close(tcpls_t *tcpls, connect_info_t *con);
->>>>>>> d76b0dd1
 /**
  * Create a new TCPLS object
  */
@@ -505,28 +502,6 @@
     /* tells from ptls_handshake_properties on which address to connect to */
     if (!properties->client.dest)
       return -1;
-<<<<<<< HEAD
-    connect_info_t coninfo;
-    memset(&coninfo, 0, sizeof(coninfo));
-    coninfo.state = CLOSED;
-    coninfo.this_transportid = tcpls->next_transport_id++;
-    coninfo.buffrag = malloc(sizeof(ptls_buffer_t));
-    memset(coninfo.buffrag, 0, sizeof(ptls_buffer_t));
-    coninfo.sendbuf = malloc(sizeof(ptls_buffer_t));
-    ptls_buffer_init(coninfo.sendbuf, "", 0);
-    if (tcpls->enable_failover) {
-      coninfo.send_queue = tcpls_record_queue_new(2000);
-    }
-    if (properties->client.dest->ss_family == AF_INET) {
-      tcpls_v4_addr_t *current = tcpls->v4_addr_llist;
-      while (current) {
-        if (!memcmp((struct sockaddr*)&current->addr,
-              (struct sockaddr*) properties->client.dest, sizeof(struct sockaddr_in))) {
-          coninfo.dest = current;
-          coninfo.is_primary = current->is_primary;
-          break;
-=======
-     
     int ret;
     if (properties->client.dest->ss_family == AF_INET)
       ret = get_con_info_from_addrs(tcpls,
@@ -546,6 +521,9 @@
       coninfo.buffrag = malloc(sizeof(ptls_buffer_t));
       memset(coninfo.buffrag, 0, sizeof(ptls_buffer_t));
       coninfo.sendbuf = malloc(sizeof(ptls_buffer_t));
+      if (tcpls->enable_failover) {
+        coninfo.send_queue = tcpls_record_queue_new(2000);
+      }
     
       if (properties->client.dest->ss_family == AF_INET) {
         con->dest = get_addr_from_sockaddr(tcpls->v4_addr_llist, (struct
@@ -553,7 +531,6 @@
         if (!con->dest) {
           fprintf(stderr, "No addr matching properties->client.dest\n");
           return -1;
->>>>>>> d76b0dd1
         }
       /* if we want to force a src */
         if (properties->client.src) {
@@ -612,14 +589,9 @@
       goto Exit;
     sock = con->socket;
   }
-<<<<<<< HEAD
   tcpls->sending_con = con;
-  tcpls->initial_socket = sock;
-=======
   if (!properties ||(properties && !properties->client.mpjoin))
     tcpls->initial_socket = sock;
-
->>>>>>> d76b0dd1
   int ret;
   ptls_buffer_t sendbuf;
   /** Sends the client hello (or the mpjoin client hello */
@@ -1271,7 +1243,6 @@
           /** TODO next packets may need discarded? Or send an ack and wait! */
           /*ret = tcpls_receive(tls, buf, nbytes, tv);*/
         }
-<<<<<<< HEAD
         else {
           /** Do we still have a stream? */
           int do_we_have_a_stream = count_streams_from_socket(tcpls, con->socket);
@@ -1281,17 +1252,7 @@
 
           }
         }
-        con->state = CLOSED;
-        if (tls->ctx->connection_event_cb) {
-          tls->ctx->connection_event_cb(CONN_CLOSED, con->socket,
-              con->this_transportid, tls->ctx->cb_data);
-        }
-        close(con->socket);
-        tcpls->nbr_tcp_streams--;
-        con->socket = 0;
-=======
         connection_close(tcpls, con);
->>>>>>> d76b0dd1
         return ret;
       }
       else {
@@ -1341,7 +1302,6 @@
                 rret = ptls_receive(tls, decryptbuf, buf_to_use, input + input_off, &consumed);
                 input_off += consumed;
               } while (rret == 0 && input_off < input_size);
-              
               tcpls->tls->traffic_protection.dec.aead = remember_aead;
               /* check whether we can pull records from our priority queue to
                * reorder */
@@ -1899,9 +1859,12 @@
            connection_close(ptls->tcpls, stream->con);
          }
        }
-       /** Free AEAD contexts */
-       stream_free(stream);
-       list_remove(ptls->tcpls->streams, stream);
+       /**  If another stream is also writing to this socket, we may have data
+        * that needs to fail a first decryption with the current stream */
+       stream->marked_for_close = 1;
+       ptls->tcpls->streams_marked_for_close = 1;
+       /*stream_free(stream);*/
+       /*list_remove(ptls->tcpls->streams, stream);*/
        return 0;
       }
       break;
@@ -2581,11 +2544,11 @@
   tcpls->tcpls_options = NULL;
 }
 
-<<<<<<< HEAD
 static void free_heap_key_value(void *key, void *val) {
   free(key);
   free(val);
-=======
+}
+
 void connection_close(tcpls_t *tcpls, connect_info_t *con) {
   con->state = CLOSED;
   close(con->socket);
@@ -2594,7 +2557,6 @@
   con->socket = 0;
   tcpls->nbr_tcp_streams--;
   ptls_buffer_dispose(con->sendbuf);
->>>>>>> d76b0dd1
 }
 
 void tcpls_free(tcpls_t *tcpls) {
