/**
 * \file picotcpls.c
 *
 * \brief Implement logic for setting, sending, receiving and processing TCP
 * options through the TLS layer, as well as offering a wrapper for the
 * transport protocol and expose only one interface to the application layer
 *
 * This file defines an API exposed to the application
 * <ul>
 *   <li> tcpls_new </li>
 *   <li> tcpls_add_v4 </li>
 *   <li> tcpls_add_v6 </li>
 *   <li> tcpls_connect </li>
 *   <li> tcpls_accept </li>
 *   <li> tcpls_handshake </li>
 *   <li> tcpls_send </li>
 *   <li> tcpls_receive </li>
 *   <li> tcpls_stream_new </li> (Optional)
 *   <li> tcpls_streams_attach </li> (Optional)
 *   <li> tcpls_stream_close </li> (Optional)
 *   <li> tcpls_free </li>
 * </ul>
 *
 * Callbacks can be attached to message events happening within TCPLS. E.g.,
 * upon a new stream attachment, a fonction provided by the application might be
 * called and would be passed information about the particular event.
 *
 * We also offer an API to set localy and/or to the
 * peer some TCP options. We currently support the following options:
 *
 * <ul>
 *    <li> User Timeout RFC5482 </li>
 *    <li> Failover </li>
 *    <li> BPF injection of a Congestion Control scheme (kernel >= 5.6)  </li>
 * </ul>
 *
 * To set up a TCP option, the application layer should first turns on
 * ctx->support_tcpls_options = 1; which will advertise to the peer the
 * capability of handling TCPLS. Then, we may set locally or remotly TCP options
 * by doing:
 *
 * ptls_set_[OPTION]
 * and then
 *
 * ptls_send_tcpotion(...)
 *
 */

#include <linux/bpf.h>
#include <stdio.h>
#include <stdlib.h>
#include <string.h>
#include <errno.h>
#include <sys/select.h>
#include <sys/socket.h>
#include <sys/types.h>
#include <sys/time.h>
#include <unistd.h>
#include <fcntl.h>
#include "picotypes.h"
#include "containers.h"
#include "picotls.h"
#include "picotcpls.h"
/** Forward declarations */
static int tcpls_init_context(ptls_t *ptls, const void *data, size_t datalen,
    tcpls_enum_t type, uint8_t setlocal, uint8_t settopeer);
static int is_varlen(tcpls_enum_t type);
static int setlocal_usertimeout(ptls_t *ptls, int val);
static int setlocal_bpf_cc(ptls_t *ptls, const uint8_t *bpf_prog, size_t proglen);
static void _set_primary(tcpls_t *tcpls);
static tcpls_stream_t *stream_new(ptls_t *tcpls, streamid_t streamid,
    connect_info_t *con, int is_ours);
static void stream_free(tcpls_stream_t *stream);
static int cmp_times(struct timeval *t1, struct timeval *t2);
static int stream_send_control_message(ptls_t *tls, ptls_buffer_t *sendbuf, ptls_aead_context_t *enc,
    const void *inputinfo, tcpls_enum_t message, uint32_t message_len);
static connect_info_t *get_con_info_from_socket(tcpls_t *tcpls, int socket);
static connect_info_t *get_best_con(tcpls_t *tcpls);
static int get_con_info_from_addrs(tcpls_t *tcpls, tcpls_v4_addr_t *src,
    tcpls_v4_addr_t *dest, tcpls_v6_addr_t *src6, tcpls_v6_addr_t *dest6,
    connect_info_t **coninfo);
static tcpls_v4_addr_t *get_addr_from_sockaddr(tcpls_v4_addr_t *llist, struct sockaddr_in *addr);
static tcpls_v6_addr_t *get_addr6_from_sockaddr(tcpls_v6_addr_t *llist, struct sockaddr_in6 *addr);
static connect_info_t *get_primary_con_info(tcpls_t *tcpls);
static int count_streams_from_socket(tcpls_t *tcpls, int socket);
static tcpls_stream_t *stream_get(tcpls_t *tcpls, streamid_t streamid);
static tcpls_stream_t *stream_helper_new(tcpls_t *tcpls, connect_info_t *con);
static void check_stream_attach_have_been_sent(tcpls_t *tcpls, int consumed);
static int new_stream_derive_aead_context(ptls_t *tls, tcpls_stream_t *stream, int is_ours);
static int handle_connect(tcpls_t *tcpls, tcpls_v4_addr_t *src, tcpls_v4_addr_t
    *dest, tcpls_v6_addr_t *src6, tcpls_v6_addr_t *dest6, unsigned short sa_family,
    int *nfds, connect_info_t *coninfo);
static int multipath_merge_buffers(tcpls_t *tcpls, ptls_buffer_t *decryptbuf);
static int cmp_mpseq(void *mpseq1, void *mpseq2);
static int check_con_has_connected(tcpls_t *tcpls, connect_info_t *con, int *res);
static void compute_client_rtt(connect_info_t *con, struct timeval *timeout,
    struct timeval *t_initial, struct timeval *t_previous);
static void shift_buffer(ptls_buffer_t *buf, size_t delta);
static void send_ack_if_needed(tcpls_t *tcpls, connect_info_t *con);
static void free_bytes_in_sending_buffer(connect_info_t *con, uint32_t seqnum);
static void connection_close(tcpls_t *tcpls, connect_info_t *con);
/**
 * Create a new TCPLS object
 */
void *tcpls_new(void *ctx, int is_server) {
  ptls_t *tls;
  ptls_context_t *ptls_ctx = (ptls_context_t *) ctx;
  tcpls_t *tcpls  = malloc(sizeof(*tcpls));
  if (tcpls == NULL)
    return NULL;
  memset(tcpls, 0, sizeof(*tcpls));
  tcpls->cookies = new_list(COOKIE_LEN, 4);
  if (is_server) {
    tls = ptls_server_new(ptls_ctx);
    tcpls->next_stream_id = 2147483649;  // 2**31 +1
    /** Generate connid and cookie */
    ptls_ctx->random_bytes(tcpls->connid, CONNID_LEN);
    uint8_t rand_cookies[COOKIE_LEN];
    for (int i = 0; i < 4; i++) {
      ptls_ctx->random_bytes(rand_cookies, COOKIE_LEN);
      list_add(tcpls->cookies, rand_cookies);
    }
  }
  else {
    tls = ptls_client_new(ptls_ctx);
    tcpls->next_stream_id = 1;
  }
  // init tcpls stuffs
  tcpls->sendbuf = malloc(sizeof(*tcpls->sendbuf));
  tcpls->recvbuf = malloc(sizeof(*tcpls->recvbuf));
  tcpls->rec_reordering = malloc(sizeof(*tcpls->rec_reordering));
  tcpls->tls = tls;
  ptls_buffer_init(tcpls->sendbuf, "", 0);
  ptls_buffer_init(tcpls->recvbuf, "", 0);
  ptls_buffer_init(tcpls->rec_reordering, "", 0);
  /** From the heap API, a NULL cmp function compares keys as integers, which is
   * what we need */
  tcpls->priority_q = malloc(sizeof(*tcpls->priority_q));
  heap_create(tcpls->priority_q, 0, cmp_mpseq);
  tcpls->tcpls_options = new_list(sizeof(tcpls_options_t), NBR_SUPPORTED_TCPLS_OPTIONS);
  tcpls->streams = new_list(sizeof(tcpls_stream_t), 3);
  tcpls->connect_infos = new_list(sizeof(connect_info_t), 2);
  tls->tcpls = tcpls;
  return tcpls;
}


int static add_v4_to_options(tcpls_t *tcpls, uint8_t n) {
  /** Contains the number of IPs in [0], and then the 32 bits of IPs */
  uint8_t *addresses = malloc(sizeof(struct in_addr)+1);
  if (!addresses)
    return PTLS_ERROR_NO_MEMORY;
  tcpls_v4_addr_t *current = tcpls->ours_v4_addr_llist;
  if (!current) {
    return -1;
  }
  int i = 1;
  while (current && i < sizeof(struct in_addr)+1) {
    memcpy(&addresses[i], &current->addr.sin_addr, sizeof(struct in_addr));
    i+=sizeof(struct in_addr);
    current = current->next;
  }
  /** TODO, check what bit ordering to do here */
  addresses[0] = n;
  return tcpls_init_context(tcpls->tls, addresses, sizeof(struct in_addr)+1, MULTIHOMING_v4, 0, 1);
}

int static add_v6_to_options(tcpls_t *tcpls, uint8_t n) {
  uint8_t *addresses = malloc(sizeof(struct in6_addr)+1);
  if (!addresses)
    return PTLS_ERROR_NO_MEMORY;
  tcpls_v6_addr_t *current = tcpls->ours_v6_addr_llist;
  if (!current)
    return -1;
  int i = 1;
  while (current && i < sizeof(struct in6_addr)+1) {
    memcpy(&addresses[i], &current->addr.sin6_addr.s6_addr, sizeof(struct in6_addr));
    i+=sizeof(struct in6_addr);
    current = current->next;
  }
  addresses[0] = n;
  return tcpls_init_context(tcpls->tls, addresses, sizeof(struct in6_addr),
      MULTIHOMING_v6, 0, 1);
}

/**
 * Copy Sockaddr_in into our structures. If is_primary is set, flip that bit
 * from any other v4 address if set.
 *
 * if settopeer is enabled, it means that this address is actually ours and meant to
 * be sent to the peer
 *
 * if settopeer is 0, then this address is the peer's one
 */

int tcpls_add_v4(ptls_t *tls, struct sockaddr_in *addr, int is_primary, int
    settopeer, int is_ours) {
  tcpls_t *tcpls = tls->tcpls;
  /* enable failover */
  if (!settopeer)
    tls->ctx->failover = 1;
  tcpls_v4_addr_t *new_v4 = malloc(sizeof(tcpls_v4_addr_t));
  if (new_v4 == NULL)
    return PTLS_ERROR_NO_MEMORY;
  memset(new_v4, 0, sizeof(*new_v4));
  new_v4->is_primary = is_primary;
  memcpy(&new_v4->addr, addr, sizeof(*addr));
  new_v4->next = NULL;
  new_v4->is_ours = is_ours;
  tcpls_v4_addr_t *current;
  if (is_ours)
    current = tcpls->ours_v4_addr_llist;
  else
    current = tcpls->v4_addr_llist;
  if (!current) {
    if (is_ours)
      tcpls->ours_v4_addr_llist = new_v4;
    else
      tcpls->v4_addr_llist = new_v4;
    if (settopeer)
      return add_v4_to_options(tcpls, 1);
    return 0;
  }
  int n = 0;
  while (current->next) {
    if (current->is_primary && is_primary) {
      current->is_primary = 0;
    }
    /** we already added this address */
    if (!memcmp(&current->addr, addr, sizeof(*addr))) {
      free(new_v4);
      return -1;
    }
    current = current->next;
    n++;
  }
  /** look into the last item */
  if (!memcmp(&current->addr, addr, sizeof(*addr))) {
    free(new_v4);
    return -1;
  }
  current->next = new_v4;
  if (settopeer)
    return add_v4_to_options(tcpls, n);
  return 0;
}

int tcpls_add_v6(ptls_t *tls, struct sockaddr_in6 *addr, int is_primary, int
    settopeer, int is_ours) {
  tcpls_t *tcpls = tls->tcpls;
  tcpls_v6_addr_t *new_v6 = malloc(sizeof(*new_v6));
  if (new_v6 == NULL)
    return PTLS_ERROR_NO_MEMORY;
  memset(new_v6, 0, sizeof(*new_v6));
  new_v6->is_primary = is_primary;
  memcpy(&new_v6->addr, addr, sizeof(*addr));
  new_v6->next = NULL;
  new_v6->is_ours = is_ours;
  tcpls_v6_addr_t *current;
  if (is_ours)
    current = tcpls->ours_v6_addr_llist;
  else
    current = tcpls->v6_addr_llist;
  if (!current) {
    if (is_ours)
      tcpls->ours_v6_addr_llist = new_v6;
    else
      tcpls->v6_addr_llist = new_v6;
    if (settopeer)
      return add_v6_to_options(tcpls, 1);
    return 0;
  }
  int n = 0;
  while(current->next) {
    if (current->is_primary && is_primary) {
      current->is_primary = 0;
    }
    if (!memcmp(&current->addr, addr, sizeof(*addr))) {
      free(new_v6);
      return -1;
    }
    current = current->next;
    n++;
  }
  if (!memcmp(&current->addr, addr, sizeof(*addr))) {
    free(new_v6);
    return -1;
  }
  current->next = new_v6;
  if (settopeer)
    return add_v6_to_options(tcpls, n);
  return 0;
}
/** For connect-by-name sparing 2-RTT logic! Much much further work */
int tcpls_add_domain(ptls_t *tls, char* domain) {
  return 0;
}

/**
 * Makes TCP connections to registered IPs that are in CLOSED state.
 *
 * Returns -1 upon error
 *         -2 upon timeout experiration without any addresses connected
 *         1 if the timeout fired but some address(es) connected
 *         0 if all addresses connected
 */
int tcpls_connect(ptls_t *tls, struct sockaddr *src, struct sockaddr *dest,
    struct timeval *timeout) {
  tcpls_t *tcpls = tls->tcpls;
  int maxfds = 0;
  int nfds = 0;
  int ret;
  fd_set wset;
  FD_ZERO(&wset);
  connect_info_t coninfo;
  memset(&coninfo, 0, sizeof(connect_info_t));
  if (!src && !dest) {
    // FULL MESH CONNECT
    tcpls_v4_addr_t *current_v4 = tcpls->v4_addr_llist;
    tcpls_v6_addr_t *current_v6 = tcpls->v6_addr_llist;
    while (current_v4 || current_v6) {
      tcpls_v4_addr_t *ours_current_v4 = tcpls->ours_v4_addr_llist;
      tcpls_v6_addr_t *ours_current_v6 = tcpls->ours_v6_addr_llist;
      do {
        if (current_v4) {
          if (handle_connect(tcpls, ours_current_v4, current_v4, NULL, NULL, AF_INET, &nfds, &coninfo) < 0) {
            return -1;
          }
        }
        if (current_v6) {
          if(handle_connect(tcpls, NULL, NULL, ours_current_v6, current_v6, AF_INET6, &nfds, &coninfo) < 0) {
            return -1;
          }
        }
        /** move forward */    
        if (ours_current_v4)
          ours_current_v4 = ours_current_v4->next;
        if (ours_current_v6)
          ours_current_v6 = ours_current_v6->next;
      } while (ours_current_v4 || ours_current_v6);
      if (current_v4)
        current_v4 = current_v4->next;
      if (current_v6)
        current_v6 = current_v6->next;
    }
  }
  else if (src && !dest) {
    /** Connect to all destination from one particular src addr */
    if (src->sa_family == AF_INET) {
      tcpls_v4_addr_t *current_v4 = tcpls->v4_addr_llist;
      tcpls_v4_addr_t* ours_v4 = get_addr_from_sockaddr(tcpls->ours_v4_addr_llist, (struct sockaddr_in *)src);
      /** src should have been added with tcpls_add_v4 first */
      if (!ours_v4)
        return -1;
      while (current_v4) {
        if (handle_connect(tcpls, ours_v4, current_v4, NULL, NULL, AF_INET, &nfds, &coninfo) < 0) {
          return -1;
        }
        current_v4 = current_v4->next;
      }
    }
    else if (src->sa_family == AF_INET6) {
      tcpls_v6_addr_t *current_v6 = tcpls->v6_addr_llist;
      tcpls_v6_addr_t *ours_v6 = get_addr6_from_sockaddr(tcpls->ours_v6_addr_llist, (struct sockaddr_in6 *) src);
      if (!ours_v6)
        return -1;
      while (current_v6) {
        if (handle_connect(tcpls, NULL, NULL, ours_v6, current_v6, AF_INET6, &nfds, &coninfo) < 0) {
          return -1;
        }
        current_v6 = current_v6->next;
      }
    }
  }
  else if (src && dest) {
    /** Connect to a provided src and addr */
    if (src->sa_family == AF_INET && dest->sa_family == AF_INET) {
      tcpls_v4_addr_t *our_addr = get_addr_from_sockaddr(tcpls->ours_v4_addr_llist, (struct sockaddr_in *) src);
      tcpls_v4_addr_t *dest_addr = get_addr_from_sockaddr(tcpls->v4_addr_llist, (struct sockaddr_in *) dest);
      if (!our_addr || !dest_addr)
        return -1;
      if (handle_connect(tcpls, our_addr, dest_addr, NULL, NULL, AF_INET, &nfds, &coninfo) < 0) {
        return -1;
      }
    }
    else if (src->sa_family == AF_INET6 && dest->sa_family == AF_INET6) {
      tcpls_v6_addr_t *our_addr = get_addr6_from_sockaddr(tcpls->ours_v6_addr_llist, (struct sockaddr_in6 *) src);
      tcpls_v6_addr_t *dest_addr = get_addr6_from_sockaddr(tcpls->v6_addr_llist, (struct sockaddr_in6 *) dest);
      if (!our_addr || !dest_addr)
        return -1;
      if (handle_connect(tcpls, NULL, NULL, our_addr, dest_addr, AF_INET6, &nfds, &coninfo) < 0) {
        return -1;
      }
    }
  }
  else if (!src && dest) {
    /** Connect to a provided dest from default src */
    if (dest->sa_family == AF_INET) {
      tcpls_v4_addr_t *dest_addr = get_addr_from_sockaddr(tcpls->v4_addr_llist, (struct sockaddr_in *)dest);
      if (!dest_addr)
        return -1;
      if (handle_connect(tcpls, NULL, dest_addr, NULL, NULL, AF_INET, &nfds, &coninfo) < 0) {
        return -1;
      }
    }
    else {
      tcpls_v6_addr_t *dest_addr = get_addr6_from_sockaddr(tcpls->v6_addr_llist, (struct sockaddr_in6 *) dest);
      if (!dest_addr)
        return -1;
      if (handle_connect(tcpls, NULL, NULL, NULL, dest_addr, AF_INET6, &nfds, &coninfo) < 0) {
        return -1;
      }
    }
  }
  /* wait until all connected or the timeout fired */
  int remaining_nfds = nfds;
  struct timeval t_initial, t_previous;
  gettimeofday(&t_initial, NULL);
  memcpy(&t_previous, &t_initial, sizeof(t_previous));
  tcpls->nbr_tcp_streams = nfds;
  connect_info_t *con;
  int nbr_errors = 0;
  while (remaining_nfds) {
    int result = 0;
    FD_ZERO(&wset);
    for (int i = 0; i < tcpls->connect_infos->size; i++) {
      con = list_get(tcpls->connect_infos, i);
      if (con->state == CONNECTING) {
        FD_SET(con->socket, &wset);
        if (con->socket > maxfds)
          maxfds = con->socket;
      }
    }
    if ((ret = select(maxfds+1, NULL, &wset, NULL, timeout)) < 0) {
      return -1;
    }
    else if (!ret) {
      /* the timeout fired! */
      if (remaining_nfds == nfds) {
        /* None of the addresses connected */
        return -2;
      }
      return 1;
    }
    else {
      /** Check first for connection result! */
      for (int i = 0; i < tcpls->connect_infos->size; i++) {
        con = list_get(tcpls->connect_infos, i);
        if (con->state == CONNECTING && FD_ISSET(con->socket, &wset)) {
          if (check_con_has_connected(tcpls, con, &result) < 0) {
            connection_close(tcpls, con);
            break;
          }
          if (result != 0) {
            FD_CLR(con->socket, &wset);
            connection_close(tcpls, con);
            nbr_errors++;
            break;
          }
          /** we connected! */
          else {
            struct timeval timeout = {.tv_sec = 100, .tv_usec = 0};
            compute_client_rtt(con, &timeout, &t_initial, &t_previous);
            int flags = fcntl(con->socket, F_GETFL);
            flags &= ~O_NONBLOCK;
            fcntl(con->socket, F_SETFL, flags);
          }
        }
      }
      remaining_nfds-=ret;
    }
  }
  if (nbr_errors == nfds)
    return -1;
  _set_primary(tcpls);
  return 0;
}

/**
 * Performs a TLS handshake upon the primary connection. If this handshake is
 * properties tu support multihoming connections. Note that, server side, then
 * server-side, the server must provide a callback function in the handshake
 * the handshake message might either be the start of a new hanshake, or a
 * JOIN handshake.
 *
 * Client-side: the client must provide handshake properties for MPJOIN
 * handshake
 */

// TODO move socket in handshake properties

int tcpls_handshake(ptls_t *tls, ptls_handshake_properties_t *properties) {
  tcpls_t *tcpls = tls->tcpls;
  ssize_t rret = 1;
  connect_info_t *con = NULL;
  struct timeval t_initial, t_previous;
  if (!tcpls)
    return -1;
  int sock = 0;
  /** O-RTT handshakes? */
  if (properties && properties->client.zero_rtt) {
    /* tells from ptls_handshake_properties on which address to connect to */
    if (!properties->client.dest)
      return -1;
    int ret;
    if (properties->client.dest->ss_family == AF_INET)
      ret = get_con_info_from_addrs(tcpls,
          get_addr_from_sockaddr(tcpls->ours_v4_addr_llist, (struct sockaddr_in*) properties->client.src),
          get_addr_from_sockaddr(tcpls->v4_addr_llist, (struct sockaddr_in*) properties->client.dest),
          NULL, NULL, &con);
    else
      ret = get_con_info_from_addrs(tcpls, NULL, NULL,
        get_addr6_from_sockaddr(tcpls->ours_v6_addr_llist, (struct sockaddr_in6*) properties->client.src),
        get_addr6_from_sockaddr(tcpls->v6_addr_llist, (struct sockaddr_in6*) properties->client.dest),
        &con);
    if (ret) {
      connect_info_t coninfo;
      memset(&coninfo, 0, sizeof(coninfo));
      coninfo.state = CLOSED;
      coninfo.this_transportid = tcpls->next_transport_id++;
      coninfo.buffrag = malloc(sizeof(ptls_buffer_t));
      memset(coninfo.buffrag, 0, sizeof(ptls_buffer_t));
      coninfo.sendbuf = malloc(sizeof(ptls_buffer_t));
<<<<<<< HEAD
      if (tcpls->enable_failover) {
        coninfo.send_queue = tcpls_record_queue_new(2000);
      }
    
=======
>>>>>>> b18dcc60
      if (properties->client.dest->ss_family == AF_INET) {
        coninfo.dest = get_addr_from_sockaddr(tcpls->v4_addr_llist, (struct
              sockaddr_in *) properties->client.dest);
        if (!coninfo.dest) {
          fprintf(stderr, "No addr matching properties->client.dest\n");
          return -1;
        }
      /* if we want to force a src */
        if (properties->client.src) {
          coninfo.src = get_addr_from_sockaddr(tcpls->ours_v4_addr_llist, (struct
                sockaddr_in *) properties->client.dest);
          if (!coninfo.src) {
            fprintf(stderr, "No addr matching properties->client.src\n");
            return -1;
          }
        }
      }
      else if (properties->client.dest->ss_family == AF_INET6) {
        coninfo.dest6 = get_addr6_from_sockaddr(tcpls->v6_addr_llist, (struct
              sockaddr_in6 *) properties->client.dest);
        if (!coninfo.dest6) {
          fprintf(stderr, "No addr matching properties->client.dest\n");
          return -1;
        }
        /* if we want to force a src */
        if (properties->client.src) {
          coninfo.src6 = get_addr6_from_sockaddr(tcpls->v6_addr_llist, (struct
                sockaddr_in6 *) properties->client.src);
          if (!coninfo.src6) {
            fprintf(stderr, "No addr matching properties->client.src\n");
            return -1;
          }
        }
      }
      list_add(tcpls->connect_infos, &coninfo);
      con = list_get(tcpls->connect_infos, tcpls->connect_infos->size-1);
      assert(con);
    }
    /* returns an error if the connection is already established or connecting*/
    if (con->state > CLOSED)
      return -1;
    if (con->dest)
      con->socket = socket(AF_INET, SOCK_STREAM, 0);
    else if (con->dest6)
      con->socket = socket(AF_INET6, SOCK_STREAM, 0);
    if (con->src || con->src6) {
      con->src ? bind(con->socket, (struct sockaddr*) &con->src->addr,
          sizeof(con->src->addr)) : bind(con->socket, (struct sockaddr *)
          &con->src6->addr, sizeof(con->src6->addr));
    }
    sock = con->socket;
  }
  else if (properties && properties->socket) {
    sock = properties->socket;
    con = get_con_info_from_socket(tcpls, sock);
    if (!con)
      return -1;
  }
  if (!tls->is_server && !sock) {
    con = get_primary_con_info(tcpls);
    if (!con)
      goto Exit;
    sock = con->socket;
  }
  tcpls->sending_con = con;
  if (!properties ||(properties && !properties->client.mpjoin))
    tcpls->initial_socket = sock;
  int ret;
  ptls_buffer_t sendbuf;
  /** Sends the client hello (or the mpjoin client hello */
  ptls_buffer_init(&sendbuf, "", 0);
  if (!tls->is_server && ((ret = ptls_handshake(tls, &sendbuf, NULL, NULL,
            properties)) == PTLS_ERROR_IN_PROGRESS || ret == PTLS_ERROR_HANDSHAKE_IS_MPJOIN)) {
    rret = 0;
    while (rret < sendbuf.off) {
      if (properties && properties->client.zero_rtt) {
        con->state = CONNECTING;
        gettimeofday(&t_initial, NULL);
        memcpy(&t_previous, &t_initial, sizeof(t_previous));
        if (con->dest) {
          if ((ret = sendto(sock, sendbuf.base+rret, sendbuf.off-rret, MSG_FASTOPEN,
                  (struct sockaddr*) &con->dest->addr,  sizeof(con->dest->addr))) < 0) {
            perror("sendto failed");
            goto Exit;
          }
        }
        else if (con->dest6) {
          if ((ret = sendto(sock, sendbuf.base+rret, sendbuf.off-rret, MSG_FASTOPEN,
                  (struct sockaddr*) &con->dest6->addr,  sizeof(con->dest6->addr))) < 0) {
            perror("sendto failed");
            goto Exit;
          }
        }
      }
      else {
        if ((ret = send(sock, sendbuf.base+rret, sendbuf.off-rret, 0)) < 0) {
          perror("send(2) failed");
          goto Exit;
        }
      }
      rret += ret;
    }
    /**
     * code flow for a TCPLS JOIN handshake to a join an existing connection
     */
    if (properties && properties->client.mpjoin) {
      /* we should get the TRANSPORTID_NEW -- NOTE; this is the size should not
       * exceed it */
      uint8_t recvbuf[256];
      while ((rret = read(sock, recvbuf, sizeof(recvbuf))) == -1 && errno == EINTR)
        ;
      if (rret == 0)
        goto Exit;
      if (properties->client.zero_rtt) {
        /*check whether tcp connected */
        int result;
        if ((ret = check_con_has_connected(tcpls, con, &result)) < 0) {
          goto Exit;
        }
        else if (result != 0) {
          perror("TFO failed?");
          goto Exit;
        }

        struct timeval timeout = {.tv_sec = 100, .tv_usec = 0};
        compute_client_rtt(con, &timeout, &t_initial, &t_previous);
        con->state = CONNECTED;
        ptls_buffer_init(con->sendbuf, "", 0);
      }

      /** Decrypt and apply the TRANSPORT_NEW */
      size_t input_off = 0;
      ptls_buffer_t decryptbuf;
      ptls_buffer_init(&decryptbuf, "", 0);
      size_t consumed;;
      input_off = 0;
      size_t input_size = rret;
      tls->tcpls->socket_rcv = sock;
      do {
        consumed = input_size - input_off;
        rret = ptls_receive(tls, &decryptbuf, con->buffrag, recvbuf + input_off, &consumed);
        input_off += consumed;
      } while (rret == 0 && input_off < input_size);

      ptls_buffer_dispose(&sendbuf);
      ptls_buffer_dispose(&decryptbuf);
      return rret;
    }
  }
  sendbuf.off = 0;
  ssize_t roff;
  uint8_t recvbuf[8192];
  do {
    while ((rret = read(sock, recvbuf, sizeof(recvbuf))) == -1 && errno == EINTR)
      ;
    if (rret == 0)
      goto Exit;
    if (properties->client.zero_rtt && con->state == CONNECTING) {
      int result;
      if (check_con_has_connected(tcpls, con, &result) < 0) {
        goto Exit;
      }
      else if (result != 0) {
        perror("TFO failed?");
        goto Exit;
      }
      con->state = CONNECTED;
    }
    tcpls->socket_rcv = sock;
    roff = 0;
    do {
      ptls_buffer_init(&sendbuf, "", 0);
      size_t consumed = rret - roff;
      ret = ptls_handshake(tls, &sendbuf, recvbuf + roff, &consumed, properties);
      roff += consumed;
      if ((ret == 0 || ret == PTLS_ERROR_IN_PROGRESS) && sendbuf.off != 0) {
        if ((rret = send(sock, sendbuf.base, sendbuf.off, 0)) < 0) {
          perror("send(2) failed");
          goto Exit;
        }
      }
      ptls_buffer_dispose(&sendbuf);
    } while (ret == PTLS_ERROR_IN_PROGRESS && rret != roff);
  } while (ret == PTLS_ERROR_IN_PROGRESS);
  ptls_buffer_dispose(&sendbuf);
  return ret;
Exit:
  /** TODO Make callbacks for the different possible errors*/
  if (rret <= 0) {
    connect_info_t *con = get_con_info_from_socket(tcpls, sock);
    connection_close(tcpls, con);
  }
  ptls_buffer_dispose(&sendbuf);
  return -1;
}

/**
 * Server-side function called when the server knows it needs to attach a TCP
 * connection to a given tcpls_t session. It may be a MPJOIN TCP connection or
 * the primary connection. In case of the primary connection, the cookie is set
 * to NULL
 *
 * If this is a MPJOIN, this function check whether the received cookie is
 * valid. If it is, it creates a new connection and trigger a callback, marking
 * this con usable to attach streams.
 *
 * returns -1 upon error, and 0 if succeeded
 */

int tcpls_accept(tcpls_t *tcpls, int socket, uint8_t *cookie, uint32_t transportid) {
  /** check whether this socket has been already added */
  connect_info_t *conn = get_con_info_from_socket(tcpls, socket);
  if (conn)
    return 0;
  if (cookie) {
    uint8_t* cookie_in = list_get(tcpls->cookies, tcpls->cookies->size-1);
    if (!memcmp(cookie, cookie_in, COOKIE_LEN)) {
      list_remove(tcpls->cookies, cookie_in);
    }
    else {
      /** Cookie unvalid */
      return -1;
    }
  }
  struct sockaddr_storage ss;
  socklen_t sslen = sizeof(struct sockaddr_storage);
  memset(&ss, 0, sslen);
  connect_info_t newconn;
  memset(&newconn, 0, sizeof(connect_info_t));
  newconn.state = CONNECTED;
  newconn.socket = socket;
  newconn.buffrag = malloc(sizeof(ptls_buffer_t));
  memset(newconn.buffrag, 0, sizeof(ptls_buffer_t));
  newconn.sendbuf = malloc(sizeof(ptls_buffer_t));
  ptls_buffer_init(newconn.sendbuf, "", 0);
  newconn.this_transportid = tcpls->next_transport_id++;
  newconn.peer_transportid = transportid;
  if (tcpls->enable_failover)
    newconn.send_queue = tcpls_record_queue_new(2000);

  tcpls->nbr_tcp_streams++;
  if (getsockname(socket, (struct sockaddr *) &ss, &sslen) < 0) {
    perror("getsockname(2) failed");
  }
  /** retrieve the correct addr */
  if (ss.ss_family == AF_INET) {
    tcpls_v4_addr_t *v4 = tcpls->ours_v4_addr_llist;
    while(v4) {
      if (!memcmp(&v4->addr, (struct sockaddr_in*) &ss, sizeof(struct sockaddr_in)))
        break;
      v4 = v4->next;
    }
    if (!v4)
      return -1;
    newconn.src = v4;
  }
  else if (ss.ss_family == AF_INET6) {
    tcpls_v6_addr_t *v6 = tcpls->ours_v6_addr_llist;
    while (v6) {
      if (!memcmp(&v6->addr, (struct sockaddr_in6*) &ss, sizeof(struct sockaddr_in6)))
        break;
      v6 = v6->next;
    }
    if (!v6)
      return -1;
    newconn.src6 = v6;
  }
  if (tcpls->tls->ctx->connection_event_cb) {
    tcpls->tls->ctx->connection_event_cb(CONN_OPENED, newconn.socket,
        newconn.this_transportid, tcpls->tls->ctx->cb_data);
  }
  /**
   * Send back a control message announcing the transport connection id of
   * this newconnn, and echo back the transport id.
   */
  if (cookie) {
    uint8_t input[4+4];
    memcpy(input, &newconn.this_transportid, 4);
    memcpy(&input[4], &transportid, 4);
    stream_send_control_message(tcpls->tls, tcpls->sendbuf, tcpls->tls->traffic_protection.enc.aead, input, TRANSPORT_NEW, 8);
    /*connect_info_t *con = get_primary_con_info(tcpls);*/
    int ret;
    ret = send(socket, tcpls->sendbuf->base+tcpls->send_start,
        tcpls->sendbuf->off-tcpls->send_start, 0);
    if (ret < 0) {
      /** TODO?  */
      return -1;
    }
    /* check whether we sent everything */
    if (tcpls->sendbuf->off == tcpls->send_start + ret) {
      tcpls->sendbuf->off = 0;
      tcpls->send_start = 0;
    }
  }
  else {
    newconn.is_primary = 1;
    /** this one may change in the future */
    tcpls->socket_primary = socket;
    /** not this one */
    tcpls->initial_socket = socket;
  }
  list_add(tcpls->connect_infos, &newconn);
  return 0;
}


/**
 * Create and attach locally a new stream to the main address if no addr
 * is provided; else attach to addr if we have a connection open to it
 *
 * src might be NULL to indicate default
 *
 * returns 0 if a stream is alreay attached for addr, or if some error occured
 */

streamid_t tcpls_stream_new(ptls_t *tls, struct sockaddr *src, struct sockaddr *dest) {
  /** Check first whether a stream isn't already attach to this addr */
  tcpls_t *tcpls = tls->tcpls;
  assert(tcpls);
  if (!dest)
    return 0;
  connect_info_t coninfo;
  memset(&coninfo, 0, sizeof(coninfo));
  connect_info_t *con_stored;
  int ret;
  tcpls_v4_addr_t *src_addr = NULL;
  tcpls_v6_addr_t *src6_addr = NULL;
  tcpls_v4_addr_t *dest_addr = NULL;
  tcpls_v6_addr_t *dest6_addr = NULL;
  if (src && src->sa_family == AF_INET) {
    src_addr = get_addr_from_sockaddr(tcpls->ours_v4_addr_llist, (struct sockaddr_in *)src);
    if (!src_addr) 
      return 0;
  }
  else if (src && src->sa_family == AF_INET6) {
    src6_addr = get_addr6_from_sockaddr(tcpls->ours_v6_addr_llist, (struct sockaddr_in6*) src);
    if (!src6_addr)
      return 0;
  }

  if (dest->sa_family == AF_INET) {
    dest_addr = get_addr_from_sockaddr(tcpls->v4_addr_llist,
        (struct sockaddr_in *) dest);
    assert(dest_addr); /**debugging mode*/
    if (!dest_addr)
      return 0;
    ret = get_con_info_from_addrs(tcpls, src_addr, dest_addr, NULL, NULL, &con_stored);
  }
  else if (dest->sa_family == AF_INET6) {
    dest6_addr = get_addr6_from_sockaddr(tcpls->v6_addr_llist, (struct sockaddr_in6 *) dest);
    assert(dest6_addr);
    if (!dest6_addr)
      return 0;
    ret = get_con_info_from_addrs(tcpls, NULL, NULL, src6_addr, dest6_addr, &con_stored);
  }
  else
    return 0;
  /** If we do not have any connection, let's create it */
  if (ret) {
    coninfo.socket = 0;
    coninfo.state = CLOSED;
    coninfo.this_transportid = tcpls->next_transport_id++;
    coninfo.buffrag = malloc(sizeof(ptls_buffer_t));
    memset(coninfo.buffrag, 0, sizeof(ptls_buffer_t));
    coninfo.sendbuf = malloc(sizeof(ptls_buffer_t));
    ptls_buffer_init(coninfo.sendbuf, "", 0);
    if (tcpls->enable_failover) {
      coninfo.send_queue = tcpls_record_queue_new(2000);
    }
    if (dest->sa_family == AF_INET) {
      /** NULL src means we use the default one */
      coninfo.src = src_addr;
      coninfo.dest = dest_addr;
      coninfo.src6 = NULL;
      coninfo.dest6 = NULL;
      /** Is this con using the primary addresses? */
      if (src && src_addr->is_primary && dest_addr->is_primary) {
        coninfo.is_primary = 1;
      }
      else if (!src && dest_addr->is_primary) {
        coninfo.is_primary = 1;
      }
    }
    else {
      /** We attach a stream to v6 interfaces */
      coninfo.src6 = src6_addr;
      coninfo.dest6 = dest6_addr;
      coninfo.src = NULL;
      coninfo.dest = NULL;
      if (src && src6_addr->is_primary && dest6_addr->is_primary) {
        coninfo.is_primary = 1;
      }
      else if (!src && dest6_addr->is_primary) {
        coninfo.is_primary = 1;
      }
    }
    /** copy coninfo into the heap allocated list */
    list_add(tcpls->connect_infos, &coninfo);
    /** get back this copy */
    con_stored = list_get(tcpls->connect_infos, tcpls->connect_infos->size-1);
  }
  tcpls_stream_t *stream = stream_helper_new(tcpls, con_stored);
  if (!stream)
    return 0;
  /**
   * remember to send a stream attach event with this stream the first time we
   * use it
   * */
  stream->need_sending_attach_event = 1;
  list_add(tcpls->streams, stream);
  return stream->streamid;
}

/**
 * Attach all newly created stream to the peer
 *
 * Usable only when the handshake has been done
 * sendnow instructs TCPLS to send the control message right now. If set to 0,
 * then the stream control message will be sent alongside the data within the
 * the first call to tcpls_send over the right streamid
 * 
 * Note, if stream attach events have not been sent, the application cannot use
 * the streamid to send messages
 */

int tcpls_streams_attach(ptls_t *tls, streamid_t streamid, int sendnow) {
  if (!ptls_handshake_is_complete(tls))
    return -1;
  tcpls_t *tcpls = tls->tcpls;
  tcpls_stream_t *stream;
  int ret = 0;
  ptls_aead_context_t *ctx_to_use = NULL;
  if (streamid) {
    stream = stream_get(tcpls, streamid);
    if (!stream && !stream->aead_enc)
      return -1;
    ctx_to_use = stream->aead_enc;
  }
  else
    ctx_to_use = tls->traffic_protection.enc.aead;
  for (int i = 0; i < tcpls->streams->size; i++) {
    stream = list_get(tcpls->streams, i);
    if (stream->need_sending_attach_event) {
      tcpls->sending_con = stream->con;
      uint8_t input[8];
      memset(input, 0, 8);
      /** send the stream id to the peer */
      memcpy(input, &stream->streamid, 4);
      memcpy(&input[4], &stream->con->peer_transportid, 4);
      stream_send_control_message(tls, stream->con->sendbuf, ctx_to_use, input, STREAM_ATTACH, 8);
      stream->con->send_stream_attach_in_sendbuf_pos = stream->con->sendbuf->off;
      stream->need_sending_attach_event = 0;
      tcpls->check_stream_attach_sent = 1;
      if (sendnow) {
        ret = send(stream->con->socket, stream->con->sendbuf->base+stream->con->send_start,
            stream->con->sendbuf->off-stream->con->send_start, 0);
        if (ret < 0) {
          /** Failover? */
          return -1;
        }
        /** Mark streams usables */
        check_stream_attach_have_been_sent(tcpls, ret);
        /** did we sent everything? =) */
        if (stream->con->sendbuf->off == stream->con->send_start + ret) {
          if (!tcpls->enable_failover) {
            stream->con->sendbuf->off = 0;
            stream->con->send_start = 0;
          }
          else
            stream->con->send_start = stream->con->sendbuf->off;
          tcpls->check_stream_attach_sent = 0;
        }
        else if (ret+stream->con->send_start < stream->con->sendbuf->off) {
          stream->con->send_start += ret;
        }
      }
    }
  }
  return ret;
}


static int stream_close_helper(tcpls_t *tcpls, tcpls_stream_t *stream, int type, int sendnow) {
  uint8_t input[4];
  /** send the stream id to the peer */
  tcpls->sending_con = stream->con;
  memcpy(input, &stream->streamid, 4);
  /** queue the message in the sending buffer */
  stream_send_control_message(tcpls->tls, stream->con->sendbuf, stream->aead_enc, input, type, 4);
  if (sendnow) {
    int ret;
    /*connect_info_t *con = get_primary_con_info(tcpls);*/
    ret = send(stream->con->socket, stream->con->sendbuf->base+stream->con->send_start,
        stream->con->sendbuf->off-stream->con->send_start, 0);
    if (ret < 0) {
      /** Failover ?  */
      return -1;
    }
    /* check whether we sent everything */
    if (stream->con->sendbuf->off == stream->con->send_start + ret) {
      stream->con->sendbuf->off = 0;
      stream->con->send_start = 0;
    }
    else if (ret+stream->con->send_start < stream->con->sendbuf->off) {
      stream->con->send_start += ret;
    }
  }
  else {
    stream->marked_for_close = 1;
    tcpls->streams_marked_for_close = 1;
  }
  stream->stream_usable = 0;
  return 0;
}

/**
 * Close a stream. If no stream are attached to any address, then the connection
 * is closed, and the application should call tcpls_free
 */
int tcpls_stream_close(ptls_t *tls, streamid_t streamid, int sendnow) {
  tcpls_t *tcpls = tls->tcpls;
  if (!tcpls->streams->size)
    return 0;
  tcpls_stream_t *stream = stream_get(tcpls, streamid);
  if (!stream)
    return -1;
  return stream_close_helper(tcpls, stream, STREAM_CLOSE, sendnow);
}

/**
 * Encrypts and sends input towards the primary path if available; else sends
 * towards the fallback path if the option is activated.
 *
 * Only send if the socket is within a connected state
 *
 * Send through streamid; or to the primary one if streamid = 0
 * Send through the primary; or switch the primary if some problem occurs
 *
 * @returns: TCPLS_OK if everything has been passed to the kernel buffer
 *           TCPLS_HOLD_DATA_TO_SEND if some data still need to be sent
 *
 *           or -1 in case of errors:
 *           TODO be more explicit on the potential errors
 *
 */


int tcpls_send(ptls_t *tls, streamid_t streamid, const void *input, size_t nbytes) {
  tcpls_t *tcpls = tls->tcpls;
  int ret;
  tcpls_stream_t *stream;
  /*int is_failover_enabled = 0;*/
  /** Check the state of connections first do we have our primary connected tcp? */
  if ((!streamid && !tcpls->socket_primary) || !ptls_handshake_is_complete(tls)) {
    return -1;
  }
  /** Check whether we already have a stream open; if not, build a stream
   * with the default context */
  if (!tcpls->streams->size && ((tcpls->tls->is_server && tcpls->next_stream_id
          ==  2147483649) || (!tcpls->tls->is_server && tcpls->next_stream_id ==
            1))) {
    // NOTE: We only allow this behavior if we not yet received or sent any
    // stream_attach but somehow we have to send data

    // Create a stream with the default context, attached to primary IP
    connect_info_t *con = get_primary_con_info(tcpls);
    assert(con);
    /*tcpls->socket_rcv = con->socket;*/
    stream = stream_new(tls, tcpls->next_stream_id++, con, 1);
    if (tls->ctx->stream_event_cb) {
      tls->ctx->stream_event_cb(tcpls, STREAM_OPENED, stream->streamid, con->this_transportid,
          tls->ctx->cb_data);
    }
    stream->need_sending_attach_event = 0;
    tcpls->sending_con = stream->con;

    uint8_t input[8];
    /** send the stream id to the peer */
    uint32_t peer_transportid = 0;
    memcpy(input, &stream->streamid, 4);
    memcpy(&input[4], &peer_transportid, 4);
    /** Add a stream message creation to the sending buffer ! */
    stream_send_control_message(tcpls->tls, stream->con->sendbuf, tls->traffic_protection.enc.aead, input, STREAM_ATTACH, 8);
    /** To check whether we sent it and if the stream becomes usable */
    stream->con->send_stream_attach_in_sendbuf_pos = stream->con->sendbuf->off;
    tcpls->check_stream_attach_sent = 1;
    list_add(tcpls->streams, stream);
  }
  else {
    stream = stream_get(tcpls, streamid);
    if (!stream)
      return -1;
    /** check whether we have to initiate this stream; it might have been
     * created before the handshake */
    if (!stream->aead_initialized) {
      if (new_stream_derive_aead_context(tls, stream, 1)) {
        return -1;
      }
      stream->aead_initialized = 1;
    }
    if (!stream->stream_usable)
      return -1;
  }
  if (!stream)
    return -1;

  // For compatibility with picotls; set the traffic_protection context
  // of the stream we want to use
  ptls_aead_context_t *remember_aead = tcpls->tls->traffic_protection.enc.aead;
  // get the right  aead context matching the stream id
  // This is done for compabitility with original PTLS's unit tests
  tcpls->tls->traffic_protection.enc.aead = stream->aead_enc;
  tcpls->sending_con = stream->con;
  ret = ptls_send(tcpls->tls, stream->con->sendbuf, input, nbytes);
  tcpls->tls->traffic_protection.enc.aead = remember_aead;
  switch (ret) {
    /** Error in encryption -- TODO document the possibilties */
    case 0:
      break;
    default: return ret;
  }
  /** Send over the socket's stream */
  ret = send(stream->con->socket, stream->con->sendbuf->base+stream->con->send_start,
        stream->con->sendbuf->off-stream->con->send_start, 0);
  if (ret < 0) {
    /** The peer reset the connection */
    stream->con->state = CLOSED;
    if (errno == ECONNRESET) {
      /** We might still have data in the socket, and we don't how much the
       * server read */
      /* Send a FAILOVER SIGNAL indicating the stream id */
      //send the last unacked records from streamid x the buffer
      //over the secondary path
      if (tls->ctx->failover == 1) {
        close(stream->con->socket);
        stream->con->socket = 0;
        /** get the fastest CONNECTED connection */
        connect_info_t *failover_con = get_best_con(tcpls);
        if (!failover_con) {
          /** We don't have anymore connection to failover ... this connection
           * can be closed */
          return -1;
        }
      }
      errno = 0; // reset after the problem is resolved =)
    }
    else if (errno == EPIPE) {
      /** Normal close (FIN) then RST */
    }
  }
  if (tcpls->check_stream_attach_sent) {
    check_stream_attach_have_been_sent(tcpls, ret);
  }
  /** did we sent everything? =) */
  if (stream->con->sendbuf->off == stream->con->send_start + ret) {
    if (!tcpls->enable_failover) {
      stream->con->sendbuf->off = 0;
      stream->con->send_start = 0;
    }
    else
      stream->con->send_start = stream->con->sendbuf->off;
    tcpls->check_stream_attach_sent = 0;
    return TCPLS_OK;
  }
  else if (ret+stream->con->send_start < stream->con->sendbuf->off) {
    stream->con->send_start += ret;
    return TCPLS_HOLD_DATA_TO_SEND;
  }
  else
    return -1;
}

/**
 * Wait at most tv time over all stream sockets to be available for reading
 *
 * // TODO adding configurable callbacks for TCPLS events
 */

int tcpls_receive(ptls_t *tls, ptls_buffer_t *decryptbuf, struct timeval *tv) {
  fd_set rset;
  int ret, selectret;
  tcpls_t *tcpls = tls->tcpls;
  FD_ZERO(&rset);
  connect_info_t *con;
  int maxfd = 0;
  for (int i = 0; i < tcpls->connect_infos->size; i++) {
    con = list_get(tcpls->connect_infos, i);
    if (con->state != CLOSED) {
      FD_SET(con->socket, &rset);
      if (maxfd < con->socket)
        maxfd = con->socket;
    }
  }
  selectret = select(maxfd+1, &rset, NULL, NULL, tv);
  if (selectret <= 0) {
    return -1;
  }
  ret = 0;
  /* Default strategy -- One max record pulled for each connection */
  uint8_t input[PTLS_MAX_ENCRYPTED_RECORD_SIZE];
  for (int i =  0; i < tcpls->connect_infos->size; i++) {
    con = list_get(tcpls->connect_infos, i);
    if (FD_ISSET(con->socket, &rset)) {
        ret = recv(con->socket, input, PTLS_MAX_ENCRYPTED_RECORD_SIZE, 0);
      if (ret <= 0) {
        if (errno == ECONNRESET) {
          /** TODO next packets may need discarded? Or send an ack and wait! */
          /*ret = tcpls_receive(tls, buf, nbytes, tv);*/
        }
        else {
          /** Do we still have a stream? */
          int do_we_have_a_stream = count_streams_from_socket(tcpls, con->socket);
          if (!tls->is_server && tcpls->enable_failover && do_we_have_a_stream &&
              tcpls->connect_infos->size > 1) {
            /** Alriight, we need to failover -- Send event back to app as well!*/

          }
        }
        connection_close(tcpls, con);
        return ret;
      }
      else {
        /* We have stuff to decrypt */
        tcpls->socket_rcv = con->socket;
        int count_streams = count_streams_from_socket(tcpls, tcpls->socket_rcv);
        /** The first message over the fist connection, server-side, we do not
         * have streams attach yet, it is coming! */
        int rret = 1;
        size_t input_off = 0;
        size_t input_size = ret;
        size_t consumed;
        if (count_streams == 0) {
          tcpls->streamid_rcv = 0; /** no stream */
          while (input_off < input_size) {
            ptls_aead_context_t *remember_aead = tcpls->tls->traffic_protection.dec.aead;
            do {
              consumed = input_size - input_off;
              rret = ptls_receive(tls, decryptbuf, con->buffrag, input + input_off, &consumed);
              if (rret == 0)
                input_off += consumed;
            } while (rret == 0 && input_off < input_size);
            /** We may have received a stream attach that changed the aead*/
            tcpls->tls->traffic_protection.dec.aead = remember_aead;
            /* check whether we can pull records from our priority queue to
             * reorder */
          }
        }
        else {
          ptls_buffer_t *buf_to_use = NULL;
          for (int i = 0; i < tcpls->streams->size && rret; i++) {
            tcpls_stream_t *stream = list_get(tcpls->streams, i);
            if (stream->con->socket == tcpls->socket_rcv) {
              ptls_aead_context_t *remember_aead = tcpls->tls->traffic_protection.dec.aead;
              // get the right  aead context matching the stream id
              // This is done for compabitility with original PTLS's unit tests
              /** We possible have not stream attached server-side */
              if (stream) {
                tcpls->tls->traffic_protection.dec.aead = stream->aead_dec;
                buf_to_use = stream->con->buffrag;
                tcpls->streamid_rcv = stream->streamid;
              }
              input_off = 0;
              input_size = ret;
              do {
                consumed = input_size - input_off;
                rret = ptls_receive(tls, decryptbuf, buf_to_use, input + input_off, &consumed);
                input_off += consumed;
              } while (rret == 0 && input_off < input_size);
              tcpls->tls->traffic_protection.dec.aead = remember_aead;
              /* check whether we can pull records from our priority queue to
               * reorder */
            }
          }
        }
        if (rret != 0) {
          return rret;
        }
        /* merge rec_reording with decryptbuf if we can */
        multipath_merge_buffers(tcpls, decryptbuf);
      }
    }
  }
  /** flush an ack if needed */
  send_ack_if_needed(tcpls, NULL);
  if (heap_size(tcpls->priority_q))
    return TCPLS_HOLD_OUT_OF_ORDER_DATA_TO_READ;
  else
    return TCPLS_OK;
}

/**
 * Sends a tcp option which has previously been registered with ptls_set...
 *
 * This function should be called after the handshake is complete for both party
 * */
int ptls_send_tcpoption(ptls_t *tls, ptls_buffer_t *sendbuf, tcpls_enum_t type)
{
  tcpls_t *tcpls = tls->tcpls;
  if(tls->traffic_protection.enc.aead == NULL)
    return -1;

  if (tls->traffic_protection.enc.aead->seq >= 16777216)
    tls->needs_key_update = 1;

  if (tls->needs_key_update) {
    int ret;
    if ((ret = update_send_key(tls, sendbuf, tls->key_update_send_request)) != 0)
      return ret;
    tls->needs_key_update = 0;
    tls->key_update_send_request = 0;
  }
  /** Get the option */
  tcpls_options_t *option;
  int found = 0;
  for (int i = 0; i < tcpls->tcpls_options->size && !found; i++) {
    option = list_get(tcpls->tcpls_options, i);
    if (option->type == type && option->data->base && option->settopeer) {
      found = 1;
      break;
    }
  }
  if (!found)
    return -1;

  if (option->is_varlen) {
    /** We need to send the size of the option, which we might need to buffer */
    /** 4 bytes for the variable length, 2 bytes for the option value */
    uint8_t input[option->data->len + sizeof(option->type) + 4];
    memcpy(input, &option->type, sizeof(option->type));
    memcpy(input+sizeof(option->type), &option->data->len, 4);
    memcpy(input+sizeof(option->type)+4, option->data->base, option->data->len);
    return buffer_push_encrypted_records(tls, sendbuf,
        PTLS_CONTENT_TYPE_TCPLS_CONTROL, input,
        option->data->len+sizeof(option->type)+4, tls->traffic_protection.enc.aead);
  }
  else {
    uint8_t input[option->data->len + sizeof(option->type)];
    memcpy(input, &option->type, sizeof(option->type));
    memcpy(input+sizeof(option->type), option->data->base, option->data->len);

    return buffer_push_encrypted_records(tls, sendbuf,
        PTLS_CONTENT_TYPE_TCPLS_CONTROL, input,
        option->data->len+sizeof(option->type), tls->traffic_protection.enc.aead);
  }
}

/**=====================================================================================*/
/**
 * ptls_set_[TCPOPTION] needs to have been called first to initialize an option 
 */

/**
 * Set a timeout option (i.e., RFC5482) to transport within the TLS connection
 */
int ptls_set_user_timeout(ptls_t *ptls, uint16_t value, uint16_t sec_or_min,
    uint8_t setlocal, uint8_t settopeer) {
  int ret = 0;
  uint16_t *val = malloc(sizeof(uint16_t));
  if (val == NULL)
    return PTLS_ERROR_NO_MEMORY;
  *val = value | sec_or_min << 15;
  ret = tcpls_init_context(ptls, val, 2, USER_TIMEOUT, setlocal, settopeer);
  if (ret)
    return ret;
  if (setlocal) {
    ret = setlocal_usertimeout(ptls, *val);
  }
  return ret;
}

int ptls_set_happy_eyeball(ptls_t *ptls) {
  return 0;
}

int ptls_set_faileover(ptls_t *ptls, char *address) {
  return 0;
}

/**
 * Copy bpf_prog_bytecode inside ptls->tcpls_options
 */
int ptls_set_bpf_cc(ptls_t *ptls, const uint8_t *bpf_prog_bytecode, size_t bytecodelen,
    int setlocal, int settopeer) {
  int ret = 0;
  uint8_t* bpf_cc = NULL;
  if ((bpf_cc =  malloc(bytecodelen)) == NULL)
    return PTLS_ERROR_NO_MEMORY;
  memcpy(bpf_cc, bpf_prog_bytecode, bytecodelen);
  ret = tcpls_init_context(ptls, bpf_cc, bytecodelen, BPF_CC, setlocal, settopeer);
  if (ret)
    return -1;
  if (setlocal){
    ret = setlocal_bpf_cc(ptls, bpf_prog_bytecode, bytecodelen);
  }
  return ret;
}

/*===================================Internal========================================*/

static int cmp_mpseq(void *mpseq1, void *mpseq2) {

  register uint32_t key1_v = *((uint32_t*)mpseq1);
  register uint32_t key2_v = *((uint32_t*)mpseq2);

  // Perform the comparison
  if (key1_v < key2_v)
    return -1;
  else if (key1_v == key2_v)
    return 0;
  else return 1;
}

/**
 *
 */

static int multipath_merge_buffers(tcpls_t *tcpls, ptls_buffer_t *decryptbuf) {
  // We try to pull bytes from the reordering buffer only if there is something
  // within our priorty queue, and we have > 0 nbytes to get to the application

  uint32_t initial_pos = decryptbuf->off;
  int ret;
  if (heap_size(tcpls->priority_q) > 0) {
    uint32_t *mpseq;
    uint32_t *buf_position_data;
    ret = heap_min(tcpls->priority_q, (void **) &mpseq, (void **)&buf_position_data);
    while (ret && *mpseq == tcpls->next_expected_mpseq) {
      size_t length = *(size_t *) (tcpls->rec_reordering->base+*buf_position_data);
      ptls_buffer_pushv(decryptbuf, tcpls->rec_reordering->base+*buf_position_data+sizeof(size_t), length);
      heap_delmin(tcpls->priority_q, (void**)&mpseq, (void**)&buf_position_data);
      tcpls->next_expected_mpseq++;
      free(mpseq);
      free(buf_position_data);
      ret = heap_min(tcpls->priority_q, (void **) &mpseq, (void **) &buf_position_data);
    }
  }
  /** we have nothing left in the heap and no fragments, we can clean rec_reordering! */
  if (heap_size(tcpls->priority_q) == 0 && tcpls->rec_reordering->off)
    ptls_buffer_dispose(tcpls->rec_reordering);
  return decryptbuf->off-initial_pos;
Exit:
  return -1;
}



/**
 * Verify whether the position of the stream attach event event has been
 * consumed by a blocking send system call; as soon as it has been, the stream
 * is usable
 */
static void check_stream_attach_have_been_sent(tcpls_t *tcpls, int consumed) {
  tcpls_stream_t *stream;
  for (int i = 0; i < tcpls->streams->size; i++) {
    stream = list_get(tcpls->streams, i);
    if (!stream->stream_usable && stream->con->send_stream_attach_in_sendbuf_pos <=
        consumed + stream->con->send_start) {
      stream->stream_usable = 1;
      stream->con->send_stream_attach_in_sendbuf_pos = 0; // reset it
      /** fire callback ! TODO */
    }
  }
}

static tcpls_v4_addr_t *get_addr_from_sockaddr(tcpls_v4_addr_t *llist, struct sockaddr_in *addr) {
  if (!addr)
    return NULL;
  tcpls_v4_addr_t *current = llist;
  while (current) {
    if (!memcmp(&current->addr, addr, sizeof(*addr)))
      return current;
    current = current->next;
  }
  return NULL;
}

static tcpls_v6_addr_t *get_addr6_from_sockaddr(tcpls_v6_addr_t *llist, struct sockaddr_in6 *addr6) {
  if (!addr6)
    return NULL;
  tcpls_v6_addr_t *current = llist;
  while (current) {
    if (!memcmp(&current->addr, addr6, sizeof(*addr6)))
      return current;
    current = current->next;
  }
  return NULL;
}

static int handle_connect(tcpls_t *tcpls, tcpls_v4_addr_t *src, tcpls_v4_addr_t
    *dest, tcpls_v6_addr_t *src6, tcpls_v6_addr_t *dest6, unsigned short afinet,
    int *nfds, connect_info_t *coninfo) {
  int ret = get_con_info_from_addrs(tcpls, src, dest, src6, dest6, &coninfo);
  if (ret) {

    coninfo->socket = 0;
    coninfo->state = CLOSED;
    coninfo->this_transportid = tcpls->next_transport_id++;
    coninfo->buffrag = malloc(sizeof(ptls_buffer_t));
    memset(coninfo->buffrag, 0, sizeof(ptls_buffer_t));
    coninfo->sendbuf = malloc(sizeof(ptls_buffer_t));
    ptls_buffer_init(coninfo->sendbuf, "", 0);
    if (tcpls->enable_failover) {
      coninfo->send_queue = tcpls_record_queue_new(2000);
    }

    if (afinet == AF_INET) {
      coninfo->src = src;
      coninfo->dest = dest;
      coninfo->src6 = NULL;
      coninfo->dest6 = NULL;
      if ((src && src->is_primary) && dest->is_primary)
        coninfo->is_primary = 1;
      else if (!src && dest->is_primary)
        coninfo->is_primary = 1;
    }
    else {
      coninfo->src6 = src6;
      coninfo->dest6 = dest6;
      coninfo->src = NULL;
      coninfo->dest = NULL;
      if ((src6 && src6->is_primary) && dest6->is_primary)
        coninfo->is_primary = 1;
      else if (!src6 && dest6->is_primary)
        coninfo->is_primary = 1;
    }
  }

  if (coninfo->state == CLOSED) {
    /** we can connect */
    if (!coninfo->socket) {
      if ((coninfo->socket = socket(afinet, SOCK_STREAM|SOCK_NONBLOCK, 0)) < 0) {
        return -1;
      }
    }
    /** try to connect */
    if (src || src6) {
      src ? bind(coninfo->socket, (struct sockaddr*) &src->addr,
          sizeof(src->addr)) : bind(coninfo->socket, (struct sockaddr *)
          &src6->addr, sizeof(src6->addr));
    }
    if (afinet == AF_INET) {
      if (connect(coninfo->socket, (struct sockaddr*) &dest->addr,
            sizeof(dest->addr)) < 0 && errno != EINPROGRESS) {
        connection_close(tcpls, coninfo);
        return -1;
      }
    }
    else {
      if (connect(coninfo->socket, (struct sockaddr*) &dest6->addr,
            sizeof(dest6->addr)) < 0 && errno != EINPROGRESS) {
        coninfo->state =  CLOSED;
        close(coninfo->socket);
        return -1;
      }
    }
    coninfo->state = CONNECTING;
    *nfds = *nfds + 1;
  }
  else if (coninfo->state == CONNECTING) {
    *nfds = *nfds + 1;
  }
  if (ret) {
    list_add(tcpls->connect_infos, coninfo);
  }
  return 0;
}

/**
 * Note: con should point to the element in tcpls->connect_info
 */

static tcpls_stream_t *stream_helper_new(tcpls_t *tcpls, connect_info_t *con) {
  tcpls_stream_t *stream = NULL;
  for (int i = 0; i < tcpls->streams->size; i++) {
    stream = list_get(tcpls->streams, i);
    /* we alreay have a stream attached with this con! */
    if (!memcmp(stream->con, con, sizeof(*con)))
      return NULL;
  }
  stream = stream_new(tcpls->tls, tcpls->next_stream_id++, con, 1);
  return stream;
}


/**
 * Send a message to the peer to:
 *    - initiate a new stream
 *    - close a new stream
 *    - send a acknowledgment
 */

static int stream_send_control_message(ptls_t *tls, ptls_buffer_t *sendbuf, ptls_aead_context_t *aead,
    const void *inputinfo, tcpls_enum_t tcpls_message, uint32_t message_len) {
  uint8_t input[message_len+sizeof(tcpls_message)];
  memcpy(input, &tcpls_message, sizeof(tcpls_message));
  memcpy(input+sizeof(tcpls_message), inputinfo, message_len);
  return buffer_push_encrypted_records(tls, sendbuf,
      PTLS_CONTENT_TYPE_TCPLS_CONTROL, input,
      message_len+sizeof(tcpls_message), aead);
}

static int  tcpls_init_context(ptls_t *ptls, const void *data, size_t datalen,
    tcpls_enum_t type, uint8_t setlocal, uint8_t settopeer) {
  tcpls_t *tcpls = ptls->tcpls;
  ptls->ctx->support_tcpls_options = 1;
  /** Picking up the right slot in the list, i.e;, the first unused should have
   * a len of 0
   * */
  tcpls_options_t *option = NULL;
  int found_one = 0;
  for (int i = 0; i < tcpls->tcpls_options->size; i++) {
    /** already set or Not yet set */
    option = list_get(tcpls->tcpls_options, i);
    if (option->type == type && option->data->base) {
      found_one = 1;
      break;
    }
  }
  /** let's create it and add it to the list */
  if (!found_one) {
    option = malloc(sizeof(tcpls_options_t));
    option->data = malloc(sizeof(ptls_iovec_t));
    memset(option->data, 0, sizeof(ptls_iovec_t));
    option->type = type;
    option->is_varlen = 0;
  }

  option->setlocal = setlocal;
  option->settopeer = settopeer;

  switch (type) {
    case USER_TIMEOUT:
      if (found_one) {
        free(option->data->base);
      }
      option->is_varlen = 0;
      *option->data = ptls_iovec_init(data, sizeof(uint16_t));
      option->type = USER_TIMEOUT;
      if (!found_one) {
        /** copy the option, free this one */
        list_add(tcpls->tcpls_options, option);
        free(option);
      }
      return 0;
    case MULTIHOMING_v4:
    case MULTIHOMING_v6:
      if (option->data->len) {
        free(option->data->base);
      }
      *option->data = ptls_iovec_init(data, datalen);
      option->type = type;
      if (!found_one) {
        /** copy the option, free this one */
        list_add(tcpls->tcpls_options, option);
        free(option);
      }
      return 0;
    case BPF_CC:
      if (option->data->len) {
        /** We already had one bpf cc, free it */
        free(option->data->base);
      }
      option->is_varlen = 1;
      *option->data = ptls_iovec_init(data, datalen);
      option->type = BPF_CC;
      if (!found_one) {
        /** copy the option, free this one */
        list_add(tcpls->tcpls_options, option);
        free(option);
      }
      return 0;
    default:
      break;
  }
  return -1;
}

/**
 * Handle TCPLS extension
 *
 * Note: the implementation currently does not handle malformed options (we
 * should check our parsing and send alert messages upon inapropriate data)
 */

int handle_tcpls_control(ptls_t *ptls, tcpls_enum_t type,
    const uint8_t *input, size_t inputlen) {
  if (!ptls->tcpls->tcpls_options_confirmed)
    return -1;
  connect_info_t *con = get_con_info_from_socket(ptls->tcpls, ptls->tcpls->socket_rcv);
  assert(con);
  con->nbr_records_received++;
  con->nbr_bytes_received += inputlen;
  switch (type) {
    case CONNID:
      {
        assert(inputlen == CONNID_LEN); /*debug*/
        if (inputlen != CONNID_LEN)
          return PTLS_ALERT_ILLEGAL_PARAMETER;
        memcpy(ptls->tcpls->connid, input, inputlen);
        return 0;
      }
    case COOKIE:
      {
        assert(inputlen == COOKIE_LEN);
        uint8_t *cookie = (uint8_t*) input;
        list_add(ptls->tcpls->cookies, cookie);
        return 0;
      }
    case USER_TIMEOUT:
      {
        uint16_t *nval = malloc(inputlen);
        *nval = *(uint16_t *)input;
        int ret;
        /**nval = ntoh16(input);*/
        ret= tcpls_init_context(ptls, nval, 2, USER_TIMEOUT, 1, 0);
        if (ret)
          return -1; /** Should define an appropriate error code */
        return setlocal_usertimeout(ptls, *nval);
      }
      break;
    case MULTIHOMING_v4:
      {
        /** input should contain a list of v4 IP addresses */
        int ret = 0;
        struct sockaddr_in addr;
        bzero(&addr, sizeof(addr));
        addr.sin_family = AF_INET;
        addr.sin_port = htons(443); /** Not great; but it's fine for a POC; else we also need
                                        to reference the port somewhere */
        uint8_t nbr = *input;
        int offset = 0;
        while(nbr && !ret) {
          memcpy(&addr.sin_addr, input+1+offset, sizeof(struct in_addr));
          offset+=sizeof(struct in_addr);
          ret = tcpls_add_v4(ptls, &addr, 0, 0, 0);
          nbr--;
        }
        return ret;
      }
      break;
    case MULTIHOMING_v6:
      {
      /** input should contain a list of v6 IP addresses */
        int ret = 0;
        struct sockaddr_in6 addr;
        bzero(&addr, sizeof(addr));
        addr.sin6_family = AF_INET6;
        uint8_t nbr = *input;
        int offset = 0;
        while (nbr && !ret) {
          memcpy(&addr.sin6_addr, input+1+offset, sizeof(struct in6_addr));
          offset+=sizeof(struct in6_addr);
          ret = tcpls_add_v6(ptls, &addr, 0, 0, 0);
          nbr--;
        }
        return ret;
      }
      break;
    case TRANSPORT_NEW:
      {
        uint32_t peer_transportid = *(uint32_t*) input;
        uint32_t our_transportid = *(uint32_t*) &input[4];
        connect_info_t *con;
        for (int i = 0; i < ptls->tcpls->connect_infos->size; i++) {
          con = list_get(ptls->tcpls->connect_infos, i);
          if (con->this_transportid == our_transportid) {
            con->peer_transportid = peer_transportid;
            return 0;
          }
        }
        return PTLS_ERROR_CONN_NOT_FOUND;
      }
    case STREAM_CLOSE_ACK:
    case STREAM_CLOSE:
      {
       // TODO encoding with network order and decoding to host order
       streamid_t streamid = *(streamid_t *)input;
       tcpls_stream_t *stream = stream_get(ptls->tcpls, streamid);
       if (!stream) {
         /** What to do? this should not happen - Close the connection*/
         return PTLS_ERROR_STREAM_NOT_FOUND;
       }
       if (ptls->ctx->stream_event_cb)
         ptls->ctx->stream_event_cb(ptls->tcpls, STREAM_CLOSED, stream->streamid,
             stream->con->this_transportid, ptls->ctx->cb_data);

       if (type == STREAM_CLOSE) {
         stream_close_helper(ptls->tcpls, stream, STREAM_CLOSE_ACK, 1);
       }
       else if (ptls->ctx->connection_event_cb && type == STREAM_CLOSE_ACK) {
         /** if this is the last stream attached to this */
         if (count_streams_from_socket(ptls->tcpls, stream->con->socket) == 1) {
           connection_close(ptls->tcpls, stream->con);
         }
       }
       /**  If another stream is also writing to this socket, we may have data
        * that needs to fail a first decryption with the current stream */
       stream->marked_for_close = 1;
       ptls->tcpls->streams_marked_for_close = 1;
       /*stream_free(stream);*/
       /*list_remove(ptls->tcpls->streams, stream);*/
       return 0;
      }
      break;
    case STREAM_ATTACH:
      {
        streamid_t streamid = *(streamid_t *) input;
        uint32_t transportid = *(uint32_t*) &input[4];
        connect_info_t *con;
        int found = 0;
        for (int i = 0; i < ptls->tcpls->connect_infos->size && !found; i++) {
          con = list_get(ptls->tcpls->connect_infos, i);
          if (con->this_transportid == transportid) {
            found = 1;
          }
        }
        if (!found)
          return PTLS_ERROR_CONN_NOT_FOUND;
        /** an absolute number that should not reduce at stream close */
        ptls->tcpls->nbr_of_peer_streams_attached++;
        tcpls_stream_t *stream = stream_new(ptls, streamid, con, 0);
        stream->stream_usable = 1;
        stream->need_sending_attach_event = 0;
        ptls->traffic_protection.dec.aead = stream->aead_dec;
        /** trigger callback */
        if (ptls->ctx->stream_event_cb) {
          ptls->ctx->stream_event_cb(ptls->tcpls, STREAM_OPENED, stream->streamid,
              con->this_transportid, ptls->ctx->cb_data);
        }
        if (!stream) {
          return PTLS_ERROR_STREAM_NOT_FOUND;
        }
        list_add(ptls->tcpls->streams, stream);
        return 0;
      }
      break;
    case DATA_ACK:
      {
        uint32_t my_transportid = *(uint32_t *) input;
        uint32_t seqnum = *(uint32_t *) &input[4];
        /** Pop the sending fifo list until seqnum */
        connect_info_t *con;
        for (int i = 0; i < ptls->tcpls->connect_infos->size; i++) {
          con = list_get(ptls->tcpls->connect_infos, i);
          if (con->this_transportid == my_transportid) {
            free_bytes_in_sending_buffer(con, seqnum);
            break;
          }
        }
        return 0;
        break;
      }
    case FAILOVER:
      {
        ptls->tcpls->failover_recovering = 1;
        streamid_t streamid = *(streamid_t *)input;
        connect_info_t *con = get_con_info_from_socket(ptls->tcpls, ptls->tcpls->socket_rcv);
        /** move streamid's con to this con */
        tcpls_stream_t *stream = stream_get(ptls->tcpls, streamid);
        if (!stream)
          return PTLS_ERROR_STREAM_NOT_FOUND;
        stream->con = con;
        //TODO callback notification that the stream has moved
        return 0;
      }
        break;
    case FAILOVER_END:
      {
        ptls->tcpls->failover_recovering = 0;
        break;
      }
    case BPF_CC:
      {
        int ret;
        /** save the cc; will be freed at tcpls_free */
        uint8_t *bpf_prog = malloc(inputlen);
        memcpy(bpf_prog, input, inputlen);
        ret = tcpls_init_context(ptls, bpf_prog, inputlen, BPF_CC, 1, 0);
        if (ret)
          return -1;
        return setlocal_bpf_cc(ptls, bpf_prog, inputlen);
      }
      break;
    default:
      fprintf(stderr, "Unsuported option?");
      return -1;
  }
 return 0;
}

/**
 * Handle single tcpls data record
 */
int handle_tcpls_data_record(ptls_t *tls, struct st_ptls_record_t *rec)
{
  tcpls_t *tcpls = tls->tcpls;
  uint32_t mpseq = *(uint32_t *) &rec->fragment[rec->length-sizeof(uint32_t)];
  rec->length -= sizeof(mpseq);
  connect_info_t *con = get_con_info_from_socket(tcpls, tcpls->socket_rcv);
  if (tcpls->failover_recovering) {
    /**
     * We need to check whether we did not already receive this mpseq over the
     * lost connection -- i.e., the sender can send data we received but not yet
     * acked
     **/
    connect_info_t *con2;
    for (int i = 0; i < tcpls->connect_infos->size; i++) {
      con2 = list_get(tcpls->connect_infos, i);
      if (con2->this_transportid == con->received_recovering_for) {
        if (con2->last_seq_received <= mpseq) {
          // we already received this seq
          return 1;
        }
        break;
      }
    }
    /** If this is a recovery mpseq, and that the current connection
     * already has received a record with a higher seq num, we do not
     * update last_seq_received */
    if (con->last_seq_received < mpseq)
      con->last_seq_received = mpseq;
  }
  else {
    con->last_seq_received = mpseq;
  }
  int ret = 0;
  con->nbr_records_received++;
  con->nbr_bytes_received += rec->length;
  if (tcpls->next_expected_mpseq == mpseq) {
    // then we push this fragment in the received buffer
    tcpls->next_expected_mpseq++;
    ret = 0;
  }
  else {
    // push the record to the reordering buffer, and add it to the priority
    // queue
    if (tcpls->rec_reordering->base == NULL) {
      ptls_buffer_init(tcpls->rec_reordering, "", 0);
    }
    uint32_t *mpseq_ptr = (uint32_t*) malloc(sizeof(uint32_t));
    *mpseq_ptr = mpseq;
    ptls_buffer_pushv(tcpls->rec_reordering, &rec->length,
        sizeof(rec->length));
    ptls_buffer_pushv(tcpls->rec_reordering, rec->fragment, rec->length);
    /** contains length + payload, point to the length*/
    uint32_t *buf_position_data = (uint32_t*) malloc(sizeof(uint32_t));
    *buf_position_data = tcpls->rec_reordering->off-rec->length-sizeof(rec->length);
    heap_insert(tcpls->priority_q, (void *)mpseq_ptr, (void*)buf_position_data);
    ret = 1;
  }
  send_ack_if_needed(tcpls, con);
Exit:
  return ret;
}

/**
 * Handle single control record and varlen options with possibly many records
 *
 * varlen records must be sent over the same stream for appropriate buffering
 * //TODO make the buffering per-stream!
 */

int handle_tcpls_control_record(ptls_t *tls, struct st_ptls_record_t *rec)
{
  int ret = 0;
  tcpls_enum_t type;
  uint8_t *init_buf = NULL;
  /** Assumes a TCPLS option holds within 1 record ; else we need to buffer the
   * option to deliver it to handle_tcpls_cotrol 
   * */
  if (!tls->tcpls_buf) {
    if ((tls->tcpls_buf = malloc(sizeof(*tls->tcpls_buf))) == NULL) {
      ret = PTLS_ERROR_NO_MEMORY;
      goto Exit;
    }
    memset(tls->tcpls_buf, 0, sizeof(*tls->tcpls_buf));
  }

  type = *(tcpls_enum_t*) rec->fragment;
  /** Check whether type is a variable len option */
  if (is_varlen(type)){
    /*size_t optsize = ntoh32(rec->fragment+sizeof(type));*/
    uint32_t optsize = (uint32_t) *(rec->fragment+sizeof(type));
    if (optsize > PTLS_MAX_PLAINTEXT_RECORD_SIZE-sizeof(type)-4) {
      /** We need to buffer it */
      /** Check first if the buffer has been initialized */
      if (!tls->tcpls_buf->base) {
        if ((init_buf = malloc(VARSIZE_OPTION_MAX_CHUNK_SIZE)) == NULL) {
          ret = PTLS_ERROR_NO_MEMORY;
          goto Exit;
        }
        ptls_buffer_init(tls->tcpls_buf, init_buf, VARSIZE_OPTION_MAX_CHUNK_SIZE);
      }
      /** always reserve memory (won't if enough left) */
      if ((ret = ptls_buffer_reserve(tls->tcpls_buf, rec->length-sizeof(type)-4)) != 0)
        goto Exit;
      memcpy(tls->tcpls_buf->base+tls->tcpls_buf->off, rec->fragment+sizeof(type)+4, rec->length-sizeof(type)-4);
      tls->tcpls_buf->off += rec->length - sizeof(type)-4;
      if (ret)
        goto Exit;
      if (tls->tcpls_buf->off == optsize) {
        /** We have all of it */
        ret = handle_tcpls_control(tls, type, tls->tcpls_buf->base, optsize);
        ptls_buffer_dispose(tls->tcpls_buf);
      }
      return ret;
    }
    else {
      return handle_tcpls_control(tls, type, rec->fragment+sizeof(type)+4, optsize);
    }
  }
  /** We assume that only Variable size options won't hold into 1 record */
  return handle_tcpls_control(tls, type, rec->fragment+sizeof(type), rec->length-sizeof(type));

Exit:
  ptls_buffer_dispose(tls->tcpls_buf);
  /*free(tls->tcpls_buf);*/
  return ret;
}

static int setlocal_usertimeout(ptls_t *ptls, int val) {
  return 0;
}


static int setlocal_bpf_cc(ptls_t *ptls, const uint8_t *prog, size_t proglen) {
  return 0;
}


/*=====================================utilities======================================*/

static void shift_buffer(ptls_buffer_t *buf, size_t delta) {
  if (delta != 0) {
    assert(delta <= buf->off);
    if (delta != buf->off)
      memmove(buf->base, buf->base + delta, buf->off - delta);
    buf->off -= delta;
  }
}


static struct timeval timediff(struct timeval *t_current, struct timeval *t_init) {
  struct timeval diff;

  diff.tv_sec = t_current->tv_sec - t_init->tv_sec;
  diff.tv_usec = t_current->tv_usec - t_init->tv_usec;

  if (diff.tv_usec < 0) {
    diff.tv_usec += 1000000;
    diff.tv_sec--;
  }
  return diff;
}

/**
 * Decides whether an ack is needed, depending on :
 * - failover enabling status
 * - the number of records we recently received
 * - the number of bytes we recently received
 * - the number of round trip exchanges (todo)
 * - (some timeout fired?) (todo)
 */
static int is_ack_needed(tcpls_t *tcpls, connect_info_t *con) {
  if (!tcpls->enable_failover)
    return 0;
  if (con->nbr_records_received > SENDING_ACKS_RECORDS_WINDOW) {
    return 1;
  }
  else if (con->nbr_bytes_received > SENDING_ACKS_BYTES_WINDOW) {
    return 1;
  }
  return 0;
}

static void send_ack_if_needed__do(tcpls_t *tcpls, connect_info_t *con) {
  ptls_aead_context_t *ctx = tcpls->tls->traffic_protection.enc.aead;
  ptls_buffer_t *sendbuf = NULL;
  int transportid = 0;
  tcpls_stream_t *stream = NULL;
  for (int i = 0; i < tcpls->streams->size; i++) {
    stream = list_get(tcpls->streams, i);
    if (stream->con == con) {
      ctx = stream->aead_enc;
      sendbuf = stream->con->sendbuf;
      transportid = stream->con->peer_transportid;
      break;
    }
  }
  if (!stream || !sendbuf) {
    fprintf(stderr, "No stream found?\n");
    return;
  }
  uint8_t input[4+4];
  memcpy(input, &transportid, 4);
  memcpy(&input[4], &con->last_seq_received, 4);
  stream_send_control_message(tcpls->tls, sendbuf, ctx, input, DATA_ACK, 8);
  int ret;
  ret = send(stream->con->socket, stream->con->sendbuf->base+stream->con->send_start,
      stream->con->sendbuf->off-stream->con->send_start, 0);
  if (ret < 0) {
    /** Failover? */
    return;
  }
  /** did we sent everything? =) */
  if (stream->con->sendbuf->off == stream->con->send_start + ret) {
    if (!tcpls->enable_failover) {
      stream->con->sendbuf->off = 0;
      stream->con->send_start = 0;
    }
    else
      stream->con->send_start = stream->con->sendbuf->off;
  }
  else if (ret+stream->con->send_start < stream->con->sendbuf->off) {
    stream->con->send_start += ret;
  }
  /** restart control variables */
  con->nbr_bytes_received = 0;
  con->nbr_records_received = 0;
}

static void send_ack_if_needed(tcpls_t *tcpls, connect_info_t *con) {
  if (!con && tcpls->enable_failover) {
    for (int i = 0; i < tcpls->connect_infos->size; i++) {
      con = list_get(tcpls->connect_infos, i);
      if (con->state == CONNECTED && is_ack_needed(tcpls, con)) {
          send_ack_if_needed__do(tcpls, con);
      }
    }
  }
  else {
    if (is_ack_needed(tcpls, con))
      send_ack_if_needed__do(tcpls, con);
  }
}

static void free_bytes_in_sending_buffer(connect_info_t *con, uint32_t seqnum) {
  int totlength = 0;
  uint32_t cur_seq, reclen;
  while (con->send_queue->size > 0 && tcpls_record_queue_seq(con->send_queue) < seqnum) {
    tcpls_record_queue_pop(con->send_queue, &cur_seq, &reclen);
    totlength += reclen;
  }
  shift_buffer(con->sendbuf, totlength);
  con->send_start -= totlength;
}

static void compute_client_rtt(connect_info_t *con, struct timeval *timeout,
    struct timeval *t_initial, struct timeval *t_previous) {

  struct timeval t_current;
  gettimeofday(&t_current, NULL);
  
  int new_val =
    timeout->tv_sec*(uint64_t)1000000+timeout->tv_usec
    - (t_current.tv_sec*(uint64_t)1000000+t_current.tv_usec
        - t_previous->tv_sec*(uint64_t)1000000-t_previous->tv_usec);

  memcpy(t_previous, &t_current, sizeof(*t_previous));

  int sec = new_val / 1000000;
  timeout->tv_sec = sec;
  timeout->tv_usec = new_val - timeout->tv_sec*(uint64_t)1000000;

  con->connect_time = timediff(&t_current, t_initial);
  con->state = CONNECTED;
}

static int check_con_has_connected(tcpls_t *tcpls, connect_info_t *con, int *result) {
  socklen_t reslen = sizeof(*result);
  if (getsockopt(con->socket, SOL_SOCKET, SO_ERROR, result, &reslen) < 0) {
    return -1;
  }
  if (*result != 0) {
    fprintf(stderr, "Connection failed: %s\n", strerror(*result));
    return -1;
  }
  if (*result == 0) {
    if (tcpls->tls->ctx->connection_event_cb) {
      tcpls->tls->ctx->connection_event_cb(CONN_OPENED, con->socket,
                  con->this_transportid, tcpls->tls->ctx->cb_data);
    }
  }
  return 0;
}

/**
 * Compute the value IV to use for the next stream.
 *
 * It allows the counter to start at 0 using the same key for all streams, and
 * MIN_LOWIV_STREAM_INCREASE prevent the AES counter to have a chance to overlap
 * between calls.
 *
 * TODO debug
 **/

static void stream_derive_new_aead_iv(ptls_t *tls, uint8_t *iv, int iv_size,
    streamid_t streamid, int is_ours) {
  return;
  int mult;
  /** server next_stream_id starts at 2**31 */
  if (tls->is_server && is_ours) {
    mult = streamid-2147483648-1;
  }
  else {
    mult = streamid-1;
  }
  /** TLS 1.3 supports ciphers with two different IV size so far */
  if (iv_size == 12) {
    uint32_t low_iv = (uint32_t) iv[8];
    /** if over uin32 MAX; it should properly wrap arround */
    printf("low iv: %u; mult: %d\n", low_iv, mult);
    low_iv += mult * MIN_LOWIV_STREAM_INCREASE;
    printf("low iv: %u; mult: %d\n", low_iv, mult);
    /*if (tls->is_server) {*/
      /*[>set the leftmost bit to 1<]*/
      /*low_iv |= (1 << 31);*/
    /*}*/
    /*else {*/
      /* client initiated streams would have the left most bit of the low_iv
       * part always to 0 */
      /*low_iv |= (0 << 31);*/
    /*}*/
    memcpy(&iv[8], &low_iv, 4);
  }
  /** 16 bytes IV */
  else if (iv_size == 16) {
    uint64_t low_iv = (uint64_t) iv[8];
    low_iv += mult * MIN_LOWIV_STREAM_INCREASE;
    if (tls->is_server)
      low_iv |= (1UL << 63);
    else
      low_iv |= (0UL << 63);
    memcpy(&iv[8], &low_iv, 8);
  }
  else {
    /** TODO; change the return type; and return -1 here */
    printf("THAT MUST NOT HAPPEN :) \n");
  }
}

/**
 * Derive new aead context for the new stream; i.e., currently use a tweak on
 * the IV but the same key
 *
 * Using a different salt to derive another secret and then derive new keys/IVs
 * is another possible solution
 *
 * Note: less keys => better security
 *
 */

// TODO FIXBUG IV derivation
static int new_stream_derive_aead_context(ptls_t *tls, tcpls_stream_t *stream, int is_ours) {
  
  struct st_ptls_traffic_protection_t *ctx_enc = &tls->traffic_protection.enc;
  struct st_ptls_traffic_protection_t *ctx_dec = &tls->traffic_protection.dec;
  stream->aead_enc = ptls_aead_new(tls->cipher_suite->aead,
      tls->cipher_suite->hash, 1, ctx_enc->secret,
      tls->ctx->hkdf_label_prefix__obsolete);
  if (!stream->aead_enc)
    return PTLS_ERROR_NO_MEMORY;
  /** now change the lower half bits of the IV to avoid collisions */
  stream_derive_new_aead_iv(tls, stream->aead_enc->static_iv,
      tls->cipher_suite->aead->iv_size, stream->streamid, is_ours);
  stream->aead_dec = ptls_aead_new(tls->cipher_suite->aead,
      tls->cipher_suite->hash, 0, ctx_dec->secret,
      tls->ctx->hkdf_label_prefix__obsolete);
  if (stream->aead_dec)
    return PTLS_ERROR_NO_MEMORY;
  stream_derive_new_aead_iv(tls, stream->aead_dec->static_iv,
      tls->cipher_suite->aead->iv_size, stream->streamid, is_ours);
  return 0;
}

/**
 * Create a new stream and attach it to a local addr.
 * if addr is set, addr6 must be NULL;
 * if addr6 is set, addr must be NULL;
 * 
 * is_ours tells whether this stream has been initiated by us (is_our = 1), or
 * initiated by the peer (STREAM_ATTACH event, is_ours = 0)
 */

static tcpls_stream_t *stream_new(ptls_t *tls, streamid_t streamid,
    connect_info_t *con, int is_ours) {
  tcpls_stream_t *stream = malloc(sizeof(*stream));
  memset(stream, 0, sizeof(tcpls_stream_t));
  stream->streamid = streamid;

  stream->con = con;
  stream->stream_usable = 0;
  if (ptls_handshake_is_complete(tls)) {
  /** Now derive a correct aead context for this stream */
    new_stream_derive_aead_context(tls, stream, is_ours);
    stream->aead_initialized = 1;
    stream->stream_usable = 1;
  }
  else {
    stream->aead_enc = NULL;
    stream->aead_dec = NULL;
    stream->aead_initialized = 0;
  }
  return stream;
}

static int count_streams_from_socket(tcpls_t *tcpls, int socket) {
  tcpls_stream_t *stream;
  int count = 0;
  for (int i = 0; i < tcpls->streams->size; i++) {
    stream = list_get(tcpls->streams, i);
    if (socket == stream->con->socket)
      count++;
  }
  return count;
}

/**
 * TODO: improve by adding an offset to stream id and get streams in O(1)
 */

tcpls_stream_t *stream_get(tcpls_t *tcpls, streamid_t streamid) {
  if (!tcpls->streams)
    return NULL;
  tcpls_stream_t *stream;
  for (int i = 0; i < tcpls->streams->size; i++) {
    stream = list_get(tcpls->streams, i);
    if (stream->streamid == streamid)
      return stream;
  }
  return NULL;
}

static void stream_free(tcpls_stream_t *stream) {
  if (!stream)
    return;
  ptls_aead_free(stream->aead_enc);
  ptls_aead_free(stream->aead_dec);
}

/**
 * Get the fastest CONNECTED con
 */

static connect_info_t *get_best_con(tcpls_t *tcpls) {
  connect_info_t *con;
  connect_info_t *con_fastest = list_get(tcpls->connect_infos, 0);
  for (int i = 1; i < tcpls->connect_infos->size; i++) {
    con = list_get(tcpls->connect_infos, i);
    if (con->state == CONNECTED && (cmp_times(&con_fastest->connect_time,
            &con->connect_time) < 0 || con_fastest->state != CONNECTED))
      con_fastest = con;
  }
  return con_fastest;
}

static connect_info_t *get_con_info_from_socket(tcpls_t *tcpls, int socket) {
  connect_info_t *con;
  for (int i = 0; i < tcpls->connect_infos->size; i++) {
    con = list_get(tcpls->connect_infos, i);
    if (con->socket == socket)
      return con;
  }
  return NULL;
}

/**
 * look over the connect_info list and set coninfo to the right connect_info
7 */
static int get_con_info_from_addrs(tcpls_t *tcpls, tcpls_v4_addr_t *src,
    tcpls_v4_addr_t *dest, tcpls_v6_addr_t *src6, tcpls_v6_addr_t *dest6,
    connect_info_t **coninfo)
{
  connect_info_t *con;
  for (int i = 0; i < tcpls->connect_infos->size; i++) {
    con = list_get(tcpls->connect_infos, i);
    if (dest && con->dest) {
      if (src && !memcmp(src, con->src, sizeof(*src)) && !memcmp(dest,
            con->dest, sizeof(*dest))) {
        *coninfo = con;
        return 0;
      }
      else if (!src && !memcmp(dest, con->dest, sizeof(*dest))) {
        *coninfo = con;
        return 0;
      }
    }
    else if (dest6 && con->dest6) {
      if (src6 && !memcmp(src6, con->src6, sizeof(*src6)) && !memcmp(dest6,
            con->dest6, sizeof(*dest6))) {
        *coninfo = con;
        return 0;
      }
      else if (!src6  && !memcmp(dest6, con->dest6, sizeof(*dest6))) {
        *coninfo = con;
        return 0;
      }
    }
  }
  return -1;
}

static connect_info_t * get_primary_con_info(tcpls_t *tcpls) {
  connect_info_t *con;
  for (int i = 0; i < tcpls->connect_infos->size; i++) {
    con = list_get(tcpls->connect_infos, i);
    if (con->is_primary)
      return con;
  }
  return NULL;
}

/**
 * ret < 0 : t1 < t2
 * ret == 0: t1 == t2
 * ret > 0 : t1 > t2
 */
static int cmp_times(struct timeval *t1, struct timeval *t2) {
  int64_t val = t1->tv_sec*1000000 + t1->tv_usec - t2->tv_sec*1000000-t2->tv_usec;
  if (val < 0)
    return -1;
  else if (val == 0)
    return 0;
  else
    return 1;
}

/**
 * If a a primary address has not been set by the application, set the
 * address for which we connected the fastest as primary
 */

static void _set_primary(tcpls_t *tcpls) {
  int has_primary = 0;
  connect_info_t *con, *primary_con;
  primary_con = list_get(tcpls->connect_infos, 0);
  assert(primary_con);
  for (int i = 0; i < tcpls->connect_infos->size; i++) {
    con = list_get(tcpls->connect_infos, i);
    if (con->is_primary) {
      has_primary = 1;
      break;
    }
    if (cmp_times(&primary_con->connect_time, &con->connect_time) > 0)
      primary_con = con;
  }
  if (has_primary) {
    tcpls->socket_primary = primary_con->socket;
    return;
  }
  primary_con->is_primary = 1;
  tcpls->socket_primary = primary_con->socket;
  /* set the primary bit to the addresses */
  if (primary_con->src)
    primary_con->src->is_primary = 1;
  if (primary_con->src6)
    primary_con->src6->is_primary = 1;
  if (primary_con->dest)
    primary_con->dest->is_primary = 1;
  if (primary_con->dest6)
    primary_con->dest6->is_primary = 1;
}

static int is_varlen(tcpls_enum_t type) {
  return (type == BPF_CC);
}

void ptls_tcpls_options_free(tcpls_t *tcpls) {
  if (!tcpls)
    return;
  tcpls_options_t *option = NULL;
  for (int i = 0; i < tcpls->tcpls_options->size; i++) {
    option = list_get(tcpls->tcpls_options, i);
    if (option->data->base) {
      free(option->data->base);
    }
    free(option->data);
  }
  list_free(tcpls->tcpls_options);
  tcpls->tcpls_options = NULL;
}

static void free_heap_key_value(void *key, void *val) {
  free(key);
  free(val);
}

void connection_close(tcpls_t *tcpls, connect_info_t *con) {
  con->state = CLOSED;
  close(con->socket);
  tcpls->tls->ctx->connection_event_cb(CONN_CLOSED, con->socket, con->this_transportid,
      tcpls->tls->ctx->cb_data);
  con->socket = 0;
  tcpls->nbr_tcp_streams--;
  ptls_buffer_dispose(con->sendbuf);
}

void tcpls_free(tcpls_t *tcpls) {
  if (!tcpls)
    return;
  ptls_buffer_dispose(tcpls->recvbuf);
  ptls_buffer_dispose(tcpls->sendbuf);
  ptls_buffer_dispose(tcpls->rec_reordering);
  free(tcpls->sendbuf);
  free(tcpls->recvbuf);
  free(tcpls->rec_reordering);
  heap_foreach(tcpls->priority_q, &free_heap_key_value);
  heap_destroy(tcpls->priority_q);
  free(tcpls->priority_q);
  list_free(tcpls->streams);
  connect_info_t *con;
  for (int i = 0; i < tcpls->connect_infos->size; i++) {
    con = list_get(tcpls->connect_infos, i);
    if (con->buffrag) {
      ptls_buffer_dispose(con->buffrag);
      free(con->buffrag);
    }
    if (con->sendbuf) {
      ptls_buffer_dispose(con->sendbuf);
      free(con->sendbuf);
    }
    if (con->send_queue) {
      tcpls_record_fifo_free(con->send_queue);
    }
  }
  list_free(tcpls->connect_infos);
  list_free(tcpls->cookies);
  ptls_tcpls_options_free(tcpls);
#define FREE_ADDR_LLIST(current, next) do {              \
  if (!next) {                                           \
    free(current);                                       \
  }                                                      \
  else {                                                 \
    while (next) {                                       \
      free(current);                                     \
      current = next;                                    \
      next = next->next;                                 \
    }                                                    \
  }                                                      \
} while(0);
  if (tcpls->v4_addr_llist) {
    tcpls_v4_addr_t *current = tcpls->v4_addr_llist;
    tcpls_v4_addr_t *next = current->next;
    FREE_ADDR_LLIST(current, next);
  }
  if (tcpls->v6_addr_llist) {
    tcpls_v6_addr_t *current = tcpls->v6_addr_llist;
    tcpls_v6_addr_t *next = current->next;
    FREE_ADDR_LLIST(current, next);
  }
  if (tcpls->ours_v4_addr_llist) {
    tcpls_v4_addr_t *current = tcpls->ours_v4_addr_llist;
    tcpls_v4_addr_t *next = tcpls->ours_v4_addr_llist->next;
    FREE_ADDR_LLIST(current, next);
  }
  if (tcpls->ours_v6_addr_llist) {
    tcpls_v6_addr_t *current = tcpls->ours_v6_addr_llist;
    tcpls_v6_addr_t *next = tcpls->ours_v6_addr_llist->next;
    FREE_ADDR_LLIST(current, next);
  }
#undef FREE_ADDR_LLIST
  ptls_free(tcpls->tls);
  free(tcpls);
}<|MERGE_RESOLUTION|>--- conflicted
+++ resolved
@@ -521,13 +521,9 @@
       coninfo.buffrag = malloc(sizeof(ptls_buffer_t));
       memset(coninfo.buffrag, 0, sizeof(ptls_buffer_t));
       coninfo.sendbuf = malloc(sizeof(ptls_buffer_t));
-<<<<<<< HEAD
       if (tcpls->enable_failover) {
         coninfo.send_queue = tcpls_record_queue_new(2000);
       }
-    
-=======
->>>>>>> b18dcc60
       if (properties->client.dest->ss_family == AF_INET) {
         coninfo.dest = get_addr_from_sockaddr(tcpls->v4_addr_llist, (struct
               sockaddr_in *) properties->client.dest);
